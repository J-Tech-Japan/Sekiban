﻿using Pure.Domain.Generated;
using ResultBoxes;
using Sekiban.Pure.Command.Executor;
using Sekiban.Pure.Command.Handlers;
using Sekiban.Pure.Command.Resources;
using Sekiban.Pure.Documents;
using Sekiban.Pure.Events;
using Sekiban.Pure.Exception;
using Sekiban.Pure.Projectors;
using Sekiban.Pure.Repositories;
namespace Pure.Domain.Test;

public class MultiProjectionSpec
{
    [Fact]
    public async Task TestSimple()
    {
        var executor = new CommandExecutor { EventTypes = new PureDomainEventTypes() };
        var result = await executor
            .Execute(new RegisterUser("Tomohisa", "tomo@example.com"), new RegisterUser.Injection(email => false))
            .Conveyor(response => executor.Execute(new ConfirmUser(response.PartitionKeys.AggregateId)))
            .Conveyor(
                _ => executor.Execute(
                    new RegisterUser("John", "john@example.com"),
                    new RegisterUser.Injection(_ => false)))
            .Conveyor(response => executor.Execute(new ConfirmUser(response.PartitionKeys.AggregateId)))
            .Conveyor(
                response => executor.Execute(
                    new RevokeUser(response.PartitionKeys.AggregateId),
                    new RevokeUser.Injection(_ => true)))
            .Conveyor(_ => executor.Execute(new RegisterBranch("japan")));
        Assert.True(result.IsSuccess);
        var projectionResult = Repository.LoadMultiProjection<MultiProjectorPayload>(MultiProjectionEventSelector.All);
        Assert.True(projectionResult.IsSuccess);
        var projection = projectionResult.GetValue();
<<<<<<< Updated upstream
        Assert.Equal(2, projection.Users.Count);
        Assert.Equal(1, projection.Users.Values.Count(m => m.IsConfirmed));
<<<<<<< HEAD
=======
        Assert.Equal(2, projection.Payload.Users.Count);
        Assert.Equal(1, projection.Payload.Users.Values.Count(m => m.IsConfirmed));
=======
>>>>>>> ea5a255e

        var projectionFromAggregateList
            = Repository.LoadMultiProjection<AggregateListProjector<UserProjector>>(
                MultiProjectionEventSelector.FromProjectorGroup<UserProjector>());
        // var projectionFromAggregateList
        //     = Repository.LoadMultiProjection<AggregateListProjector<UserProjector>>(MultiProjectionEventSelector.All);
        Assert.True(projectionFromAggregateList.IsSuccess);
        var projectionFromAggregateListValue = projectionFromAggregateList.GetValue();
<<<<<<< HEAD
        Assert.Equal(2, projectionFromAggregateListValue.Payload.Aggregates.Count);
        Assert.Equal(
            1,
            projectionFromAggregateListValue.Payload.Aggregates.Count(m => m.Value.GetPayload() is ConfirmedUser));
>>>>>>> Stashed changes
=======
        Assert.Equal(2, projectionFromAggregateListValue.Aggregates.Count);
        Assert.Equal(1, projectionFromAggregateListValue.Aggregates.Count(m => m.Value.GetPayload() is ConfirmedUser));
>>>>>>> ea5a255e
    }
}
public class UnitTest1
{
    [Fact]
    public void Test1()
    {
        var version = GetVersion<UserProjector>();
        Assert.Equal("1.0.1", version);
    }
    [Fact]
    public void PartitionKeysTest()
    {
        var partitionKeys = PartitionKeys.Generate();
        Assert.Equal(PartitionKeys.DefaultAggregateGroupName, partitionKeys.Group);
        Assert.Equal(PartitionKeys.DefaultRootPartitionKey, partitionKeys.RootPartitionKey);
    }
    [Fact]
    public void TenantPartitionKeysTest()
    {
        var partitionKeys = TenantPartitionKeys.Tenant("tenant1").Generate("group1");
        Assert.Equal("tenant1", partitionKeys.RootPartitionKey);
        Assert.Equal("group1", partitionKeys.Group);
    }
    public string GetVersion<TAggregateProjector>() where TAggregateProjector : IAggregateProjector, new() =>
        new TAggregateProjector().GetVersion();
    [Fact]
    public async Task SimpleEventSourcing()
    {
        Repository.Events.Clear();
        var executor = new CommandExecutor { EventTypes = new PureDomainEventTypes() };

        Assert.Empty(Repository.Events);
        await executor.Execute(new RegisterBranch("branch1"));

        Assert.Single(Repository.Events);
        var last = Repository.Events.Last();
        Assert.IsType<Event<BranchCreated>>(last);

        var aggregate = Repository.Load(last.PartitionKeys, new BranchProjector()).UnwrapBox();
        var payload = aggregate.GetPayload();
        Assert.IsType<Branch>(payload);

        var userExecuted = await executor
            .Execute(new RegisterUser("tomo", "tomo@example.com"), new RegisterUser.Injection(_ => false))
            .UnwrapBox();
        Assert.NotNull(userExecuted);
        var confirmResult = await executor.Execute(new ConfirmUser(userExecuted.PartitionKeys.AggregateId));
        Assert.NotNull(confirmResult);
        Assert.True(confirmResult.IsSuccess);
        var confirmResult2 = await executor.Execute(new ConfirmUser(userExecuted.PartitionKeys.AggregateId));
        Assert.NotNull(confirmResult2);
        Assert.False(confirmResult2.IsSuccess); // already confirmed, it should fail
        Assert.IsType<SekibanAggregateTypeRestrictionException>(confirmResult2.GetException());

        var revokeResultFail = await executor.Execute(
            new RevokeUser(userExecuted.PartitionKeys.AggregateId),
            new RevokeUser.Injection(_ => false));
        Assert.NotNull(revokeResultFail);
        Assert.False(revokeResultFail.IsSuccess); // when use not exists, it should fail
        Assert.IsType<ApplicationException>(revokeResultFail.GetException());


        var revokeResult = await executor.Execute(
            new RevokeUser(userExecuted.PartitionKeys.AggregateId),
            new RevokeUser.Injection(_ => true));
        Assert.NotNull(revokeResult);
        Assert.True(revokeResult.IsSuccess);

        var revokeResult2 = await executor.Execute(
            new RevokeUser(userExecuted.PartitionKeys.AggregateId),
            new RevokeUser.Injection(_ => true));
        Assert.NotNull(revokeResult2);
        Assert.False(revokeResult2.IsSuccess); // already revoked, it should fail
        Assert.IsType<SekibanAggregateTypeRestrictionException>(revokeResult2.GetException());

    }
    [Fact]
    public async Task SimpleEventSourcingFunction()
    {
        Repository.Events.Clear();
        var executor = new CommandExecutor { EventTypes = new PureDomainEventTypes() };

        Assert.Empty(Repository.Events);
        var registerBranch = new RegisterBranch("branch1");
        await executor.ExecuteFunction(
            registerBranch,
            new BranchProjector(),
            registerBranch.SpecifyPartitionKeys,
            registerBranch.Handle);

        Assert.Single(Repository.Events);
        var last = Repository.Events.Last();
        Assert.IsType<Event<BranchCreated>>(last);

        var aggregate = Repository.Load(last.PartitionKeys, new BranchProjector()).UnwrapBox();
        var payload = aggregate.GetPayload();
        Assert.IsType<Branch>(payload);

        var registerUser = new RegisterUser("tomo", "tomo@example.com");
        var userExecuted = await executor
            .ExecuteFunction(
                registerUser,
                new UserProjector(),
                registerUser.SpecifyPartitionKeys,
                new RegisterUser.Injection(_ => false),
                registerUser.Handle)
            .UnwrapBox();
        Assert.NotNull(userExecuted);

        var confirmUser = new ConfirmUser(userExecuted.PartitionKeys.AggregateId);

        var confirmResult = await executor.ExecuteFunction(
            confirmUser,
            new UserProjector(),
            confirmUser.SpecifyPartitionKeys,
            confirmUser.Handle);
        Assert.NotNull(confirmResult);
        Assert.True(confirmResult.IsSuccess);
        var confirmResult2 = await executor.ExecuteFunction(
            confirmUser,
            new UserProjector(),
            confirmUser.SpecifyPartitionKeys,
            confirmUser.Handle);
        Assert.NotNull(confirmResult2);
        Assert.False(confirmResult2.IsSuccess); // already confirmed, it should fail
        Assert.IsType<SekibanAggregateTypeRestrictionException>(confirmResult2.GetException());




        var revokeCommand = new RevokeUser(userExecuted.PartitionKeys.AggregateId);
        var revokeResultFail = await executor.ExecuteFunction(
            revokeCommand,
            new UserProjector(),
            revokeCommand.SpecifyPartitionKeys,
            new RevokeUser.Injection(_ => false),
            revokeCommand.Handle);
        Assert.NotNull(revokeResultFail);
        Assert.False(revokeResultFail.IsSuccess); // when use not exists, it should fail
        Assert.IsType<ApplicationException>(revokeResultFail.GetException());

        var revokeResult = await executor.ExecuteFunction(
            revokeCommand,
            new UserProjector(),
            revokeCommand.SpecifyPartitionKeys,
            new RevokeUser.Injection(_ => true),
            revokeCommand.Handle);
        Assert.NotNull(revokeResult);
        Assert.True(revokeResult.IsSuccess);

        var revokeResult2 = await executor.ExecuteFunction(
            revokeCommand,
            new UserProjector(),
            revokeCommand.SpecifyPartitionKeys,
            new RevokeUser.Injection(_ => true),
            revokeCommand.Handle);
        Assert.NotNull(revokeResult2);
        Assert.False(revokeResult2.IsSuccess); // already revoked, it should fail
        Assert.IsType<SekibanAggregateTypeRestrictionException>(revokeResult2.GetException());
    }


    [Fact]
    public async Task SimpleEventSourcingResource()
    {
        Repository.Events.Clear();
        var executor = new CommandExecutor { EventTypes = new PureDomainEventTypes() };

        Assert.Empty(Repository.Events);
        var registerBranch = new RegisterBranch("branch1");
        await executor.ExecuteWithResource(
            registerBranch,
            new CommandResource<RegisterBranch, BranchProjector>(
                registerBranch.SpecifyPartitionKeys,
                registerBranch.Handle));

        Assert.Single(Repository.Events);
        var last = Repository.Events.Last();
        Assert.IsType<Event<BranchCreated>>(last);

        var aggregate = Repository.Load(last.PartitionKeys, new BranchProjector()).UnwrapBox();
        var payload = aggregate.GetPayload();
        Assert.IsType<Branch>(payload);

        var registerUser = new RegisterUser("tomo", "tomo@example.com");
        var userExecuted = await executor
            .ExecuteWithResource(
                registerUser,
                new CommandResourceWithInject<RegisterUser, UserProjector, RegisterUser.Injection>(
                    registerUser.SpecifyPartitionKeys,
                    new RegisterUser.Injection(_ => false),
                    registerUser.Handle))
            .UnwrapBox();

        Assert.NotNull(userExecuted);

        var confirmUser = new ConfirmUser(userExecuted.PartitionKeys.AggregateId);

        var confirmResult = await executor.ExecuteFunction(
            confirmUser,
            new UserProjector(),
            confirmUser.SpecifyPartitionKeys,
            confirmUser.Handle);
        Assert.NotNull(confirmResult);
        Assert.True(confirmResult.IsSuccess);
        var confirmResult2 = await executor.ExecuteWithResource(
            confirmUser,
            new CommandResource<ConfirmUser, UserProjector, UnconfirmedUser>(
                confirmUser.SpecifyPartitionKeys,
                confirmUser.Handle));
        Assert.NotNull(confirmResult2);
        Assert.False(confirmResult2.IsSuccess); // already confirmed, it should fail
        Assert.IsType<SekibanAggregateTypeRestrictionException>(confirmResult2.GetException());

        var revokeCommand = new RevokeUser(userExecuted.PartitionKeys.AggregateId);
        var revokeResultFailggg = await executor.ExecuteFunction(
            revokeCommand,
            new UserProjector(),
            revokeCommand.SpecifyPartitionKeys,
            new RevokeUser.Injection(_ => false),
            revokeCommand.Handle);
        var revokeResultFail = await executor.ExecuteWithResource(
            revokeCommand,
            new CommandResourceWithInject<RevokeUser, UserProjector, ConfirmedUser, RevokeUser.Injection>(
                revokeCommand.SpecifyPartitionKeys,
                new RevokeUser.Injection(_ => false),
                revokeCommand.Handle));
        Assert.NotNull(revokeResultFail);
        Assert.False(revokeResultFail.IsSuccess); // when use not exists, it should fail
        Assert.IsType<ApplicationException>(revokeResultFail.GetException());

        var revokeResult = await executor.ExecuteWithResource(
            revokeCommand,
            new CommandResourceWithInject<RevokeUser, UserProjector, ConfirmedUser, RevokeUser.Injection>(
                revokeCommand.SpecifyPartitionKeys,
                new RevokeUser.Injection(_ => true),
                revokeCommand.Handle));
        Assert.NotNull(revokeResult);
        Assert.True(revokeResult.IsSuccess);
        var revokeResult2 = await executor.ExecuteWithResource(
            revokeCommand,
            new CommandResourceWithInject<RevokeUser, UserProjector, ConfirmedUser, RevokeUser.Injection>(
                revokeCommand.SpecifyPartitionKeys,
                new RevokeUser.Injection(_ => true),
                revokeCommand.Handle));
        Assert.NotNull(revokeResult2);
        Assert.False(revokeResult2.IsSuccess); // already revoked, it should fail
        Assert.IsType<SekibanAggregateTypeRestrictionException>(revokeResult2.GetException());
    }

    [Fact]
    public async Task ChangeBranchNameSpec()
    {
        Repository.Events.Clear();
        var executor = new CommandExecutor { EventTypes = new PureDomainEventTypes() };

        Assert.Empty(Repository.Events);
        var executed = await executor.Execute(new RegisterBranch("branch1"));
        Assert.True(executed.IsSuccess);
        var aggregateId = executed.GetValue().PartitionKeys.AggregateId;

        Assert.Single(Repository.Events);
        var last = Repository.Events.Last();
        Assert.IsType<Event<BranchCreated>>(last);

        await executor.Execute(new ChangeBranchName(aggregateId, "branch name2"));

        Assert.Equal(2, Repository.Events.Count);
        last = Repository.Events.Last();
        Assert.IsType<Event<BranchNameChanged>>(last);

        var aggregate = Repository.Load(last.PartitionKeys, new BranchProjector()).UnwrapBox();
        var payload = aggregate.GetPayload() as Branch;
        Assert.NotNull(payload);
        Assert.Equal("branch name2", payload.Name);

    }
    [Fact]
    public void CanUseDelegateSpec()
    {
        var confirmUser = new ConfirmUser(Guid.CreateVersion7());
        Delegate d = confirmUser.Handle;
        Assert.IsType<Func<ConfirmUser, ICommandContext<UnconfirmedUser>, ResultBox<EventOrNone>>>(d);

    }

    [Fact]
    public async Task MultipleBranchesSpec()
    {
        Repository.Events.Clear();
        var executor = new CommandExecutor { EventTypes = new PureDomainEventTypes() };

        Assert.Empty(Repository.Events);
        var executed = await executor.Execute(new RegisterBranch("branch 0"));
        executed = await executor.Execute(new RegisterBranch("branch1"));
        Assert.True(executed.IsSuccess);
        var aggregateId = executed.GetValue().PartitionKeys.AggregateId;

        Assert.Equal(2, Repository.Events.Count);
        var last = Repository.Events.Last();
        Assert.IsType<Event<BranchCreated>>(last);

        await executor.Execute(new ChangeBranchName(aggregateId, "branch name2"));

        Assert.Equal(3, Repository.Events.Count);
        last = Repository.Events.Last();
        Assert.IsType<Event<BranchNameChanged>>(last);
        Assert.Equal(2, last.Version);

        var aggregate = Repository.Load(last.PartitionKeys, new BranchProjector()).UnwrapBox();
        var payload = aggregate.GetPayload() as Branch;
        Assert.NotNull(payload);
        Assert.Equal("branch name2", payload.Name);
        Assert.Equal(2, aggregate.Version);

    }
    [Fact]
    public async Task ICommandAndICommandWithAggregateRestrictionShouldWorkWithFunctionTest()
    {
        Repository.Events.Clear();
        var executor = new CommandExecutor { EventTypes = new PureDomainEventTypes() };

        var command1 = new RegisterBranch2("aaa");
        var result = await executor.ExecuteFunction(
            command1,
            new BranchProjector(),
            branch2 => PartitionKeys.Generate(),
            (branch2, context) => EventOrNone.Event(new BranchCreated(branch2.Name)));
        Assert.True(result.IsSuccess);
        var aggregate = Repository.Load<BranchProjector>(result.GetValue().PartitionKeys);
        Assert.NotNull(aggregate);
        Assert.IsType<Branch>(aggregate.GetValue().GetPayload());
        var branch = aggregate.GetValue().GetPayload() as Branch ?? throw new ApplicationException();
        Assert.Equal("aaa", branch.Name);


        var command2 = new RegisterBranch3("bbb");
        var result2 = await executor.ExecuteFunction(
            command2,
            new BranchProjector(),
            branch2 => PartitionKeys.Generate(),
            (branch3, context) => EventOrNone.Event(new BranchCreated(branch3.Name)));
        Assert.True(result2.IsSuccess);
        var aggregate2 = Repository.Load<BranchProjector>(result2.GetValue().PartitionKeys);
        Assert.NotNull(aggregate2);
        Assert.IsType<Branch>(aggregate2.GetValue().GetPayload());
        var branch2 = aggregate2.GetValue().GetPayload() as Branch ?? throw new ApplicationException();
        Assert.Equal("bbb", branch2.Name);

    }

    [Fact]
    public async Task ShoppingCartSpec()
    {
        var executor = new CommandExecutor { EventTypes = new PureDomainEventTypes() };
        var userId = Guid.NewGuid();
        var createCommand = new CreateShoppingCart(userId);
        var result = await executor.Execute(createCommand);
        Assert.True(result.IsSuccess);
        var aggregate = Repository.Load<ShoppingCartProjector>(result.GetValue().PartitionKeys);
        Assert.NotNull(aggregate);
        Assert.IsType<BuyingShoppingCart>(aggregate.GetValue().GetPayload());
        var buyingShoppingCart
            = aggregate.GetValue().GetPayload() as BuyingShoppingCart ?? throw new ApplicationException();
        Assert.Equal(userId, buyingShoppingCart.UserId);


    }

    [Fact]
    public async Task ShoppingCartSpecFunction()
    {
        var executor = new CommandExecutor { EventTypes = new PureDomainEventTypes() };
        var userId = Guid.NewGuid();
        var createCommand = new CreateShoppingCart(userId);
        var result = await executor.ExecuteFunctionAsync(
            createCommand,
            new ShoppingCartProjector(),
            createCommand.SpecifyPartitionKeys,
            createCommand.HandleAsync);
        Assert.True(result.IsSuccess);
        var aggregate = Repository.Load<ShoppingCartProjector>(result.GetValue().PartitionKeys);
        Assert.NotNull(aggregate);
        Assert.IsType<BuyingShoppingCart>(aggregate.GetValue().GetPayload());
        var buyingShoppingCart
            = aggregate.GetValue().GetPayload() as BuyingShoppingCart ?? throw new ApplicationException();
        Assert.Equal(userId, buyingShoppingCart.UserId);


    }
    [Fact]
    public async Task ExecuteWithGeneric()
    {
        var executor = new CommandExecutor { EventTypes = new PureDomainEventTypes() };
        var createCommand = new RegisterBranch("a");
        var result = await executor.ExecuteGeneralNonGeneric(
            createCommand,
            new BranchProjector(),
            createCommand.SpecifyPartitionKeys,
            null,
            createCommand.Handle,
            OptionalValue<Type>.Empty);
        Assert.True(result.IsSuccess);
    }
    [Fact]
    public async Task ExecuteWithoutGeneric()
    {
        var executor = new CommandExecutor { EventTypes = new PureDomainEventTypes() };
        var createCommand = new RegisterBranch("a");
        var result = await executor.Execute(createCommand);
        Assert.True(result.IsSuccess);
    }
    [Fact]
    public async Task ExecuteWithResource1()
    {
        var executor = new CommandExecutor { EventTypes = new PureDomainEventTypes() };
        var createCommand = new RegisterBranch("a");
        var partitionKeys = PartitionKeys.Generate();
        var result = await executor.ExecuteWithResource(
            createCommand,
            new CommandResource<RegisterBranch, BranchProjector>(
                command => partitionKeys,
                (command, _) => EventOrNone.Event(new BranchCreated(command.Name))));
        Assert.True(result.IsSuccess);
        var aggregate = Repository.Load<BranchProjector>(partitionKeys);
        Assert.NotNull(aggregate);
        Assert.IsType<Branch>(aggregate.GetValue().GetPayload());
        var branch = aggregate.GetValue().GetPayload() as Branch ?? throw new ApplicationException();
        Assert.Equal("a", branch.Name);
        Assert.Equal(1, aggregate.GetValue().Version);
    }

    [Fact]
    public async Task ExecuteWithResourcePublishOnly()
    {
        var executor = new CommandExecutor { EventTypes = new PureDomainEventTypes() };
        var createCommand = new RegisterBranch("a");
        var partitionKeys = PartitionKeys.Generate();
        var result = await executor.ExecuteWithResource(
            createCommand,
            new CommandResourcePublishOnly<RegisterBranch>(
                command => partitionKeys,
                (command, _) => EventOrNone.Event(new BranchCreated(command.Name))));
        Assert.True(result.IsSuccess);
        var aggregate = Repository.Load<BranchProjector>(partitionKeys);
        Assert.NotNull(aggregate);
        Assert.IsType<Branch>(aggregate.GetValue().GetPayload());
        var branch = aggregate.GetValue().GetPayload() as Branch ?? throw new ApplicationException();
        Assert.Equal("a", branch.Name);
        Assert.Equal(1, aggregate.GetValue().Version);
    }
    [Fact]
    public async Task ExecuteWithResourcePublishOnlyTask()
    {
        var executor = new CommandExecutor { EventTypes = new PureDomainEventTypes() };
        var createCommand = new RegisterBranch("a");
        var partitionKeys = PartitionKeys.Generate();
        var result = await executor.ExecuteWithResource(
            createCommand,
            new CommandResourcePublishOnlyTask<RegisterBranch>(
                command => partitionKeys,
                (command, _) => Task.FromResult(EventOrNone.Event(new BranchCreated(command.Name)))));
        Assert.True(result.IsSuccess);
        var aggregate = Repository.Load<BranchProjector>(partitionKeys);
        Assert.NotNull(aggregate);
        Assert.IsType<Branch>(aggregate.GetValue().GetPayload());
        var branch = aggregate.GetValue().GetPayload() as Branch ?? throw new ApplicationException();
        Assert.Equal("a", branch.Name);
        Assert.Equal(1, aggregate.GetValue().Version);
    }
    [Fact]
    public async Task ExecuteWithResourcePublishOnlyInject()
    {
        var executor = new CommandExecutor { EventTypes = new PureDomainEventTypes() };
        var createCommand = new RegisterBranch("a");
        var partitionKeys = PartitionKeys.Generate();
        var result = await executor.ExecuteWithResource(
            createCommand,
            new CommandResourcePublishOnlyWithInject<RegisterBranch, Func<string, bool>>(
                command => partitionKeys,
                _ => false,
                (command, _, _) => EventOrNone.Event(new BranchCreated(command.Name))));
        Assert.True(result.IsSuccess);
        var aggregate = Repository.Load<BranchProjector>(partitionKeys);
        Assert.NotNull(aggregate);
        Assert.IsType<Branch>(aggregate.GetValue().GetPayload());
        var branch = aggregate.GetValue().GetPayload() as Branch ?? throw new ApplicationException();
        Assert.Equal("a", branch.Name);
        Assert.Equal(1, aggregate.GetValue().Version);
    }
    [Fact]
    public async Task ExecuteWithResourcePublishOnlyWithInjectTask()
    {
        var executor = new CommandExecutor { EventTypes = new PureDomainEventTypes() };
        var createCommand = new RegisterBranch("a");
        var partitionKeys = PartitionKeys.Generate();
        var result = await executor.ExecuteWithResource(
            createCommand,
            new CommandResourcePublishOnlyWithInjectTask<RegisterBranch, Func<string, bool>>(
                command => partitionKeys,
                _ => false,
                (command, _, _) => Task.FromResult(EventOrNone.Event(new BranchCreated(command.Name)))));
        Assert.True(result.IsSuccess);
        var aggregate = Repository.Load<BranchProjector>(partitionKeys);
        Assert.NotNull(aggregate);
        Assert.IsType<Branch>(aggregate.GetValue().GetPayload());
        var branch = aggregate.GetValue().GetPayload() as Branch ?? throw new ApplicationException();
        Assert.Equal("a", branch.Name);
        Assert.Equal(1, aggregate.GetValue().Version);
    }
}<|MERGE_RESOLUTION|>--- conflicted
+++ resolved
@@ -33,15 +33,8 @@
         var projectionResult = Repository.LoadMultiProjection<MultiProjectorPayload>(MultiProjectionEventSelector.All);
         Assert.True(projectionResult.IsSuccess);
         var projection = projectionResult.GetValue();
-<<<<<<< Updated upstream
-        Assert.Equal(2, projection.Users.Count);
-        Assert.Equal(1, projection.Users.Values.Count(m => m.IsConfirmed));
-<<<<<<< HEAD
-=======
         Assert.Equal(2, projection.Payload.Users.Count);
         Assert.Equal(1, projection.Payload.Users.Values.Count(m => m.IsConfirmed));
-=======
->>>>>>> ea5a255e
 
         var projectionFromAggregateList
             = Repository.LoadMultiProjection<AggregateListProjector<UserProjector>>(
@@ -50,16 +43,10 @@
         //     = Repository.LoadMultiProjection<AggregateListProjector<UserProjector>>(MultiProjectionEventSelector.All);
         Assert.True(projectionFromAggregateList.IsSuccess);
         var projectionFromAggregateListValue = projectionFromAggregateList.GetValue();
-<<<<<<< HEAD
         Assert.Equal(2, projectionFromAggregateListValue.Payload.Aggregates.Count);
         Assert.Equal(
             1,
             projectionFromAggregateListValue.Payload.Aggregates.Count(m => m.Value.GetPayload() is ConfirmedUser));
->>>>>>> Stashed changes
-=======
-        Assert.Equal(2, projectionFromAggregateListValue.Aggregates.Count);
-        Assert.Equal(1, projectionFromAggregateListValue.Aggregates.Count(m => m.Value.GetPayload() is ConfirmedUser));
->>>>>>> ea5a255e
     }
 }
 public class UnitTest1
