--- conflicted
+++ resolved
@@ -48,9 +48,6 @@
         Assert.Equal(
             1,
             projectionFromAggregateListValue.Payload.Aggregates.Count(m => m.Value.GetPayload() is ConfirmedUser));
-<<<<<<< HEAD
-        var queryResult = await QueryExecutor.Execute(new UserQueryFromMultiProjection());
-=======
         var queryExecutor = new QueryExecutor();
         var queryResult = await queryExecutor.Execute(new UserQueryFromMultiProjection());
         // var queryResult
@@ -61,7 +58,6 @@
         //             UserQueryFromMultiProjection.HandleSort);
 
 
->>>>>>> e1320e08
         Assert.True(queryResult.IsSuccess);
         var queryResultValue = queryResult.GetValue().Items.ToList();
         Assert.Equal(2, queryResultValue.Count);
