using SharedDomain;
using SharedDomain.Generated;
using SharedDomain.Aggregates.User.Commands;
using SharedDomain.Aggregates.User.Queries;
using SharedDomain.Aggregates.WeatherForecasts.Commands;
using SharedDomain.Aggregates.WeatherForecasts.Queries;
using SharedDomain.ValueObjects;
using ResultBoxes;
using Sekiban.Pure.Command;
using Sekiban.Pure.Command.Executor;
using Sekiban.Pure.Dapr.Extensions;
using Sekiban.Pure.Documents;
using Sekiban.Pure.Executors;
using DaprSample.Api;
using Dapr.Client;
using Microsoft.AspNetCore.Mvc;
using Sekiban.Pure;
using Microsoft.Extensions.Hosting;
using Sekiban.Pure.CosmosDb;
using Sekiban.Pure.Postgres;
using Scalar.AspNetCore;
using Microsoft.AspNetCore.Routing;

var builder = WebApplication.CreateBuilder(args);

// Configure logging
builder.Logging.ClearProviders();
builder.Logging.AddConsole();
builder.Logging.SetMinimumLevel(LogLevel.Debug);

// Add service defaults for Aspire integration
builder.AddServiceDefaults();

// Add services to the container
builder.Services.AddControllers()
    .AddDapr()
    .AddApplicationPart(typeof(Sekiban.Pure.Dapr.Controllers.EventPubSubController).Assembly)
    .AddControllersAsServices(); // This helps with controller discovery from external assemblies
builder.Services.AddEndpointsApiExplorer();

// Add OpenAPI services
builder.Services.AddOpenApi();

// Add memory cache for CachedDaprSerializationService - MUST be before AddSekibanWithDapr
builder.Services.AddMemoryCache();

// Generate domain types
var domainTypes = SharedDomainDomainTypes.Generate(SharedDomainEventsJsonContext.Default.Options);

// Add Sekiban with Dapr - using the original Dapr-based implementation
// ローカル開発とACA (Azure Container Apps) 両方に対応
var actorIdPrefix = Environment.GetEnvironmentVariable("SEKIBAN_ACTOR_PREFIX") ?? 
                    Environment.GetEnvironmentVariable("CONTAINER_APP_NAME") ?? 
                    (builder.Environment.IsDevelopment() ? 
                     $"local-dev-{Environment.MachineName}" : 
                     "dapr-sample");

builder.Services.AddSekibanWithDapr(domainTypes, options =>
{
    options.StateStoreName = "sekiban-eventstore";
    options.PubSubName = "sekiban-pubsub";
    options.EventTopicName = "events.all";  // Changed to match subscription.yaml
    options.ActorIdPrefix = actorIdPrefix; // 環境に応じて自動設定
});

// Use patched event reader to avoid timeout
builder.Services.AddEventHandlerPatch();

// Register additional custom actors if needed
// Note: AddSekibanWithDapr already registers all core Sekiban actors
builder.Services.Configure<Microsoft.Extensions.Options.IOptions<Dapr.Actors.Runtime.ActorRuntimeOptions>>(options =>
{
    // Any additional actor configuration can go here
});

if (builder.Configuration.GetSection("Sekiban").GetValue<string>("Database")?.ToLower() == "cosmos")
{
    // Cosmos settings
    builder.AddSekibanCosmosDb();
} else
{
    // Postgres settings
    builder.AddSekibanPostgresDb();
}
var app = builder.Build();

// Configure the HTTP request pipeline
if (app.Environment.IsDevelopment())
{
    app.MapOpenApi();
    app.MapScalarApiReference(options =>
    {
        options.Title = "DaprSample API";
        options.Theme = ScalarTheme.Purple;
        options.DefaultHttpClient = new(ScalarTarget.CSharp, ScalarClient.HttpClient);
    });
}

app.UseRouting();
app.UseCloudEvents();
app.MapSubscribeHandler();

// === Sekiban PubSub Event Relay (MinimalAPI) ===
// 新しいopt-in方式でPubSubイベントリレーを有効化
// ローカル開発とACA (Azure Container Apps) 両方に対応
var instanceId = Environment.GetEnvironmentVariable("CONTAINER_APP_REPLICA_NAME") ?? 
                Environment.GetEnvironmentVariable("HOSTNAME") ?? 
                Environment.MachineName ?? 
                Guid.NewGuid().ToString("N")[..8];

// ローカル開発環境では開発用のConsumer Group、ACAでは本番用を使用
var consumerGroup = Environment.GetEnvironmentVariable("SEKIBAN_CONSUMER_GROUP") ?? 
                   (app.Environment.IsDevelopment() ? 
                    "dapr-sample-projectors-dev" : 
                    "dapr-sample-projectors");

// ローカル開発環境では緩い設定、ACAでは厳密な設定
var continueOnFailure = app.Environment.IsDevelopment() || 
                       !bool.TryParse(Environment.GetEnvironmentVariable("SEKIBAN_STRICT_ERROR_HANDLING"), out var strictMode) || 
                       !strictMode;

var maxConcurrency = int.TryParse(Environment.GetEnvironmentVariable("SEKIBAN_MAX_CONCURRENCY"), out var concurrency) ? 
                    concurrency : 
                    (app.Environment.IsDevelopment() ? 3 : 5);

app.MapSekibanEventRelay(new SekibanPubSubRelayOptions
{
    PubSubName = "sekiban-pubsub",
    TopicName = "events.all", // subscription.yamlに合わせる
    EndpointPath = "/internal/pubsub/events",
    ConsumerGroup = consumerGroup, // 環境に応じて自動設定
    MaxConcurrency = maxConcurrency, // 環境に応じて調整
    ContinueOnProjectorFailure = continueOnFailure, // ローカルでは続行、本番では設定可能
    EnableDeadLetterQueue = !app.Environment.IsDevelopment(), // ローカルでは無効、本番では有効
    DeadLetterTopic = "events.dead-letter",
    MaxRetryCount = app.Environment.IsDevelopment() ? 1 : 3 // ローカルでは少なく、本番では多く
});

// Log actor registration before mapping handlers
var logger = app.Services.GetRequiredService<ILogger<Program>>();

// Log the configured PubSub relay information
logger.LogInformation("=== SEKIBAN PUBSUB RELAY CONFIGURED ({Environment} ENVIRONMENT) ===", app.Environment.EnvironmentName);
logger.LogInformation("Instance ID: {InstanceId}", instanceId);
logger.LogInformation("Actor ID Prefix: {ActorIdPrefix}", actorIdPrefix);
logger.LogInformation("PubSub Component: sekiban-pubsub");
logger.LogInformation("Topic: events.all");
logger.LogInformation("Endpoint: /internal/pubsub/events");
logger.LogInformation("Consumer Group: {ConsumerGroup}", consumerGroup);
logger.LogInformation("Max Concurrency: {MaxConcurrency}", maxConcurrency);
logger.LogInformation("Continue On Failure: {ContinueOnFailure}", continueOnFailure);
logger.LogInformation("Dead Letter Queue: {DeadLetterEnabled}", !app.Environment.IsDevelopment());
if (app.Environment.IsDevelopment())
{
    logger.LogInformation("🔧 LOCAL DEVELOPMENT MODE: Relaxed settings for easier debugging");
}
else
{
    logger.LogInformation("🚀 PRODUCTION MODE: Strict settings for reliability");
}
logger.LogInformation("=== END PUBSUB RELAY CONFIG ===");
try 
{
    var actorOptions = app.Services.GetService<Microsoft.Extensions.Options.IOptions<Dapr.Actors.Runtime.ActorRuntimeOptions>>();
    if (actorOptions?.Value != null && actorOptions.Value.Actors != null)
    {
        logger.LogInformation("=== REGISTERED ACTORS ===");
        var actorCount = 0;
        try 
        {
            // Try to iterate through registered actors
            var actors = actorOptions.Value.Actors;
            logger.LogInformation("Actor registration collection exists: {HasActors}", actors != null);
            actorCount = actors?.Count ?? 0;
            logger.LogInformation("Number of registered actors: {ActorCount}", actorCount);
        }
        catch (Exception innerEx)
        {
            logger.LogError(innerEx, "Error accessing actor collection");
        }
        logger.LogInformation("=== END REGISTERED ACTORS ===");
    }
    else
    {
        logger.LogWarning("ActorRuntimeOptions or Actors is null");
    }
}
catch (Exception ex)
{
    logger.LogError(ex, "Error logging actor registration info");
}

app.MapActorsHandlers();

// Wait for Dapr sidecar to be ready and actors to be registered
var daprClient = app.Services.GetRequiredService<DaprClient>();
var startupLogger = app.Services.GetRequiredService<ILogger<Program>>();

startupLogger.LogInformation("Waiting for Dapr sidecar to be ready...");

// Log Dapr environment information
startupLogger.LogInformation("=== DAPR & ENVIRONMENT INFO ({Environment}) ===", app.Environment.EnvironmentName);
startupLogger.LogInformation("  - DAPR_HTTP_PORT: {DaprHttpPort}", Environment.GetEnvironmentVariable("DAPR_HTTP_PORT") ?? "Not Set (Default: 3500)");
startupLogger.LogInformation("  - DAPR_GRPC_PORT: {DaprGrpcPort}", Environment.GetEnvironmentVariable("DAPR_GRPC_PORT") ?? "Not Set (Default: 50001)");
startupLogger.LogInformation("  - APP_ID: {AppId}", Environment.GetEnvironmentVariable("APP_ID") ?? "Not Set");
startupLogger.LogInformation("  - Expected Dapr HTTP: http://localhost:3500");
startupLogger.LogInformation("  - App Port: {AppPort}", 5000);

if (app.Environment.IsDevelopment())
{
    // ローカル開発環境の情報
    startupLogger.LogInformation("=== LOCAL DEVELOPMENT ENVIRONMENT INFO ===");
    startupLogger.LogInformation("  - Machine Name: {MachineName}", Environment.MachineName);
    startupLogger.LogInformation("  - User Name: {UserName}", Environment.UserName ?? "Not Set");
    startupLogger.LogInformation("  - OS Version: {OSVersion}", Environment.OSVersion);
    startupLogger.LogInformation("  - Process ID: {ProcessId}", Environment.ProcessId);
}
else
{
    // ACA specific environment variables
    startupLogger.LogInformation("=== ACA ENVIRONMENT INFO ===");
    startupLogger.LogInformation("  - CONTAINER_APP_NAME: {ContainerAppName}", Environment.GetEnvironmentVariable("CONTAINER_APP_NAME") ?? "Not Set");
    startupLogger.LogInformation("  - CONTAINER_APP_REPLICA_NAME: {ReplicaName}", Environment.GetEnvironmentVariable("CONTAINER_APP_REPLICA_NAME") ?? "Not Set");
    startupLogger.LogInformation("  - CONTAINER_APP_REVISION: {Revision}", Environment.GetEnvironmentVariable("CONTAINER_APP_REVISION") ?? "Not Set");
}

startupLogger.LogInformation("=== SEKIBAN CONFIGURATION ===");
startupLogger.LogInformation("  - HOSTNAME: {Hostname}", Environment.GetEnvironmentVariable("HOSTNAME") ?? Environment.MachineName);
startupLogger.LogInformation("  - Instance ID: {InstanceId}", instanceId);
startupLogger.LogInformation("  - Actor ID Prefix: {ActorIdPrefix}", actorIdPrefix);
startupLogger.LogInformation("  - Consumer Group: {ConsumerGroup}", consumerGroup);
startupLogger.LogInformation("  - Max Concurrency: {MaxConcurrency}", maxConcurrency);
startupLogger.LogInformation("  - Continue On Failure: {ContinueOnFailure}", continueOnFailure);
startupLogger.LogInformation("=== END ENVIRONMENT INFO ===");

// Wait for basic Dapr health
var maxWaitTime = TimeSpan.FromSeconds(60); // Increased timeout
var waitStartTime = DateTime.UtcNow;
var isHealthy = false;

while (DateTime.UtcNow - waitStartTime < maxWaitTime)
{
    try
    {
        await daprClient.CheckHealthAsync();
        isHealthy = true;
        startupLogger.LogInformation("Dapr health check passed.");
        break;
    }
    catch (Exception ex)
    {
        startupLogger.LogDebug(ex, "Dapr health check failed, retrying...");
        await Task.Delay(2000); // Increased retry interval
    }
}

if (!isHealthy)
{
    startupLogger.LogWarning("Dapr health check did not pass within the timeout period.");
}

// Additional wait for actor registration to complete
startupLogger.LogInformation("Giving Dapr additional time for actor registration...");
await Task.Delay(10000); // Give Dapr 10 seconds to register actors
startupLogger.LogInformation("Actor registration wait complete. Application is ready.");

// Test actor registration by trying to create a proxy
try 
{
    var testActorId = new Dapr.Actors.ActorId("test-actor-id");
    var testProxy = app.Services.GetRequiredService<Dapr.Actors.Client.IActorProxyFactory>()
        .CreateActorProxy<Sekiban.Pure.Dapr.Actors.IAggregateActor>(testActorId, nameof(Sekiban.Pure.Dapr.Actors.AggregateActor));
    startupLogger.LogInformation("Test actor proxy created successfully.");
}
catch (Exception ex)
{
    startupLogger.LogError(ex, "Failed to create test actor proxy: {Error}", ex.Message);
}

// Debug endpoint to check environment variables
app.MapGet("/debug/env", () =>
{
    var envVars = new Dictionary<string, string?>
    {
        // Basic Environment
        ["Environment"] = app.Environment.EnvironmentName,
        ["MachineName"] = Environment.MachineName,
        ["UserName"] = Environment.UserName,
        ["ProcessId"] = Environment.ProcessId.ToString(),
        
        // Dapr Environment
        ["REDIS_CONNECTION_STRING"] = Environment.GetEnvironmentVariable("REDIS_CONNECTION_STRING"),
        ["ConnectionStrings__redis"] = builder.Configuration.GetConnectionString("redis"),
        ["APP_ID"] = Environment.GetEnvironmentVariable("APP_ID"),
        ["DAPR_HTTP_PORT"] = Environment.GetEnvironmentVariable("DAPR_HTTP_PORT"),
        ["DAPR_GRPC_PORT"] = Environment.GetEnvironmentVariable("DAPR_GRPC_PORT"),
        
        // Sekiban Configuration
        ["SEKIBAN_CONSUMER_GROUP"] = Environment.GetEnvironmentVariable("SEKIBAN_CONSUMER_GROUP"),
        ["SEKIBAN_ACTOR_PREFIX"] = Environment.GetEnvironmentVariable("SEKIBAN_ACTOR_PREFIX"),
        ["SEKIBAN_MAX_CONCURRENCY"] = Environment.GetEnvironmentVariable("SEKIBAN_MAX_CONCURRENCY"),
        ["SEKIBAN_STRICT_ERROR_HANDLING"] = Environment.GetEnvironmentVariable("SEKIBAN_STRICT_ERROR_HANDLING")
    };
    
    // ACA環境変数（ローカルでは通常null）
    if (!app.Environment.IsDevelopment())
    {
        envVars.Add("CONTAINER_APP_NAME", Environment.GetEnvironmentVariable("CONTAINER_APP_NAME"));
        envVars.Add("CONTAINER_APP_REPLICA_NAME", Environment.GetEnvironmentVariable("CONTAINER_APP_REPLICA_NAME"));
        envVars.Add("CONTAINER_APP_REVISION", Environment.GetEnvironmentVariable("CONTAINER_APP_REVISION"));
    }
    
    envVars.Add("HOSTNAME", Environment.GetEnvironmentVariable("HOSTNAME"));
    
    return Results.Ok(envVars);
})
.WithName("GetEnvironmentVariables")
.WithSummary("Get environment variables")
.WithDescription("Debug endpoint to check current environment variables (Local Dev & ACA compatible)")
.WithTags("Debug");

// Debug endpoint to check PubSub relay configuration
app.MapGet("/debug/pubsub-config", () =>
{
    var config = new
    {
        // Basic Configuration
        Environment = app.Environment.EnvironmentName,
        PubSubComponent = "sekiban-pubsub",
        Topic = "events.all", 
        Endpoint = "/internal/pubsub/events",
        ConsumerGroup = consumerGroup,
        MaxConcurrency = maxConcurrency,
        ContinueOnFailure = continueOnFailure,
        RelayMethod = "MinimalAPI (opt-in)",
        ConfiguredAt = DateTime.UtcNow,
        
        // Environment-specific Configuration
        InstanceId = instanceId,
        ActorIdPrefix = actorIdPrefix,
        ScaleOutReady = true,
        DeadLetterQueue = !app.Environment.IsDevelopment(),
        DeadLetterTopic = "events.dead-letter",
        MaxRetryCount = app.Environment.IsDevelopment() ? 1 : 3,
        
        // Runtime Environment
        MachineName = Environment.MachineName,
        Hostname = Environment.GetEnvironmentVariable("HOSTNAME") ?? Environment.MachineName,
        
        Note = app.Environment.IsDevelopment() ? 
               "🔧 Local Development: Relaxed settings for easier debugging" :
               "🚀 Production: Configured for ACA scale-out with Consumer Group to prevent duplicate processing"
    };
    
    // ACA固有の情報を追加（本番環境のみ）
    if (!app.Environment.IsDevelopment())
    {
        var acaInfo = new
        {
            ContainerAppName = Environment.GetEnvironmentVariable("CONTAINER_APP_NAME"),
            ReplicaName = Environment.GetEnvironmentVariable("CONTAINER_APP_REPLICA_NAME"),
            Revision = Environment.GetEnvironmentVariable("CONTAINER_APP_REVISION")
        };
        
        return Results.Ok(new { config, aca = acaInfo });
    }
    
    return Results.Ok(config);
})
.WithName("GetPubSubConfiguration")
.WithSummary("Get PubSub relay configuration")
.WithDescription("Debug endpoint to check current PubSub relay configuration (Local Dev & ACA compatible)")
.WithTags("Debug");

// Map API endpoints
app.MapPost("/api/users/create", async ([FromBody]CreateUser command, [FromServices]ISekibanExecutor executor, [FromServices]ILogger<Program> logger) =>
{
    logger.LogInformation("=== CreateUser API called with UserId: {UserId}, Name: {Name} ===", command.UserId, command.Name);
    
    try
    {
        logger.LogInformation("About to call executor.CommandAsync...");
        var result = await executor.CommandAsync(command);
        logger.LogInformation("CommandAsync completed. IsSuccess: {IsSuccess}", result.IsSuccess);
        
        return result.IsSuccess 
            ? Results.Ok(new { success = true, aggregateId = command.UserId, version = result.GetValue().Version })
            : Results.BadRequest(new { success = false, error = result.GetException().Message });
    }
    catch (Exception ex)
    {
        logger.LogError(ex, "Exception in CreateUser API");
        return Results.BadRequest(new { success = false, error = ex.Message });
    }
})
.WithName("CreateUser")
.WithSummary("Create a new user")
.WithDescription("Creates a new user with the specified ID and name")
.WithTags("Users")
.WithOpenApi();

app.MapPost("/api/users/{userId}/update-name", async (Guid userId, UpdateUserNameRequest request, ISekibanExecutor executor) =>
{
    var command = new UpdateUserName(userId, request.NewName);
    var result = await executor.CommandAsync(command);
    return result.IsSuccess 
        ? Results.Ok(new { success = true, aggregateId = userId, version = result.GetValue().Version })
        : Results.BadRequest(new { success = false, error = result.GetException().Message });
})
.WithName("UpdateUserName")
.WithSummary("Update user name")
.WithDescription("Updates the name of an existing user")
.WithTags("Users")
.WithOpenApi();

app.MapGet("/api/users/{userId}", async (Guid userId, ISekibanExecutor executor, [FromServices]SekibanDomainTypes domainTypes) =>
{
    var result = await executor.LoadAggregateAsync<SharedDomain.Aggregates.User.UserProjector>(
        PartitionKeys.Existing<SharedDomain.Aggregates.User.UserProjector>(userId));
    if (!result.IsSuccess)
    {
        return Results.BadRequest(new { success = false, error = result.GetException().Message });
    }
    
    var aggregate = result.GetValue();
    var typed = domainTypes.AggregateTypes.ToTypedPayload(aggregate).UnwrapBox();
    if (aggregate.Version == 0)
    {
        return Results.NotFound(new { success = false, error = "User not found" });
    }
    
    return Results.Ok(new { success = true, data = (dynamic) typed });
})
.WithName("GetUser")
.WithSummary("Get user by ID")
.WithDescription("Retrieves user information by user ID")
.WithTags("Users")
.WithOpenApi();

// Query endpoints
app.MapGet("/api/users/list", async ([FromQuery] string? nameContains, [FromQuery] string? emailContains, [FromQuery] string? waitForSortableUniqueId, [FromServices] ISekibanExecutor executor) =>
{
    var query = new UserListQuery(nameContains ?? "", emailContains ?? "")
    {
        WaitForSortableUniqueId = waitForSortableUniqueId
    };
    var result = await executor.QueryAsync(query);
    
    if (!result.IsSuccess)
    {
        return Results.BadRequest(new { success = false, error = result.GetException().Message });
    }
    
    var list = result.GetValue();
    return Results.Ok(new { success = true, data = list.Items, totalCount = list.Items.Count() });
})
.WithName("GetUserList")
.WithSummary("Get list of users")
.WithDescription("Retrieves a filtered list of users by name and/or email")
.WithTags("Users")
.WithOpenApi();

app.MapGet("/api/users/{userId}/details", async (Guid userId, [FromQuery] string? waitForSortableUniqueId, [FromServices] ISekibanExecutor executor) =>
{
    var query = new UserQuery(userId)
    {
        WaitForSortableUniqueId = waitForSortableUniqueId
    };
    var result = await executor.QueryAsync(query);
    
    return result.IsSuccess 
        ? Results.Ok(new { success = true, data = result.GetValue() })
        : Results.NotFound(new { success = false, error = result.GetException().Message });
})
.WithName("GetUserDetails")
.WithSummary("Get user details by ID")
.WithDescription("Retrieves detailed user information by user ID using query projection")
.WithTags("Users")
.WithOpenApi();

app.MapGet("/api/users/statistics", async ([FromQuery] string? waitForSortableUniqueId, [FromServices] ISekibanExecutor executor) =>
{
    var query = new UserStatisticsQuery()
    {
        WaitForSortableUniqueId = waitForSortableUniqueId
    };
    var result = await executor.QueryAsync(query);
    
    return result.IsSuccess 
        ? Results.Ok(new { success = true, data = result.GetValue() })
        : Results.BadRequest(new { success = false, error = result.GetException().Message });
})
.WithName("GetUserStatistics")
.WithSummary("Get user statistics")
.WithDescription("Retrieves aggregate statistics about all users in the system")
.WithTags("Users")
.WithOpenApi();

// Weather Forecast endpoints
app.MapPost("/api/weatherforecast/input", async ([FromBody] InputWeatherForecastCommand command, [FromServices] ISekibanExecutor executor) =>
{
    var result = await executor.CommandAsync(command).ToSimpleCommandResponse().UnwrapBox();
    return Results.Ok(result);
})
.WithName("InputWeatherForecast")
.WithSummary("Input weather forecast")
.WithDescription("Creates a new weather forecast")
.WithTags("WeatherForecast");

app.MapPost("/api/weatherforecast/{weatherForecastId}/update-location", async (Guid weatherForecastId, [FromBody] UpdateLocationRequest request, [FromServices] ISekibanExecutor executor, [FromServices] ILogger<Program> logger) =>
{
    logger.LogInformation("=== UpdateWeatherForecastLocation API called with WeatherForecastId: {WeatherForecastId}, Location: {Location} ===", weatherForecastId, request.Location);
    var command = new UpdateWeatherForecastLocationCommand(weatherForecastId, request.Location);
    var result = await executor.CommandAsync(command).ToSimpleCommandResponse().UnwrapBox();
    logger.LogInformation("UpdateWeatherForecastLocation result: {Result}", result);
    return Results.Ok(result);
})
.WithName("UpdateWeatherForecastLocation")
.WithSummary("Update weather forecast location")
.WithDescription("Updates the location of an existing weather forecast")
.WithTags("WeatherForecast");

app.MapPost("/api/weatherforecast/{weatherForecastId}/delete", async (Guid weatherForecastId, [FromServices] ISekibanExecutor executor) =>
{
    var command = new DeleteWeatherForecastCommand(weatherForecastId);
    var result = await executor.CommandAsync(command).ToSimpleCommandResponse().UnwrapBox();
    return Results.Ok(result);
})
.WithName("DeleteWeatherForecast")
.WithSummary("Delete weather forecast")
.WithDescription("Marks a weather forecast as deleted")
.WithTags("WeatherForecast");

app.MapPost("/api/weatherforecast/{weatherForecastId}/remove", async (Guid weatherForecastId, [FromServices] ISekibanExecutor executor, [FromServices] ILogger<Program> logger) =>
{
    logger.LogInformation("=== RemoveWeatherForecast API called with WeatherForecastId: {WeatherForecastId} ===", weatherForecastId);
    var command = new RemoveWeatherForecastCommand(weatherForecastId);
    var result = await executor.CommandAsync(command).ToSimpleCommandResponse().UnwrapBox();
    logger.LogInformation("RemoveWeatherForecast result: {Result}", result);
    return Results.Ok(result);
})
.WithName("RemoveWeatherForecast")
.WithSummary("Remove weather forecast")
.WithDescription("Permanently removes a deleted weather forecast")
.WithTags("WeatherForecast");

app.MapGet("/api/weatherforecast", async ([FromQuery] string? waitForSortableUniqueId, [FromServices] ISekibanExecutor executor) =>
{
    var query = new WeatherForecastQuery { WaitForSortableUniqueId = waitForSortableUniqueId };
    var result = await executor.QueryAsync(query);
    return result.UnwrapBox();
})
.WithName("GetWeatherForecasts")
.WithSummary("Get all weather forecasts")
.WithDescription("Retrieves all weather forecasts")
.WithTags("WeatherForecast");

// Helper endpoint to generate weather data
app.MapPost("/api/weatherforecast/generate", async ([FromServices] ISekibanExecutor executor) =>
{
    var summaries = new[] { "Freezing", "Bracing", "Chilly", "Cool", "Mild", "Warm", "Balmy", "Hot", "Sweltering", "Scorching" };
    var random = new Random();
    var commands = new List<InputWeatherForecastCommand>();

    foreach (var city in new[] { "Seattle", "Tokyo", "Singapore", "Sydney", "London" })
    {
        for (var i = 0; i < 3; i++)
        {
            var date = DateOnly.FromDateTime(DateTime.Now.AddDays(i));
            var temperatureC = new TemperatureCelsius(random.Next(-20, 55));
            var command = new InputWeatherForecastCommand(
                city,
                date,
                temperatureC,
                summaries[random.Next(summaries.Length)]
            );
            commands.Add(command);
        }
    }

    var results = new List<object>();
    foreach (var command in commands)
    {
        var result = await executor.CommandAsync(command).ToSimpleCommandResponse().UnwrapBox();
        results.Add(result);
    }

    return Results.Ok(new { message = "Sample weather data generated", count = results.Count });
})
.WithName("GenerateWeatherData")
.WithSummary("Generate sample weather data")
.WithDescription("Generates sample weather forecast data for testing")
.WithTags("WeatherForecast");

<<<<<<< HEAD
// Health check endpoint for Dapr
app.MapGet("/health", () => Results.Ok(new { status = "healthy", timestamp = DateTime.UtcNow }))
.WithName("HealthCheck")
.WithSummary("Health check endpoint")
.WithDescription("Returns the health status of the application")
.WithTags("Health");

// Enhanced health check for ACA scaling
app.MapGet("/health/detailed", () =>
{
    var health = new
    {
        status = "healthy",
        timestamp = DateTime.UtcNow,
        instance = new
        {
            id = instanceId,
            hostname = Environment.GetEnvironmentVariable("HOSTNAME"),
            replicaName = Environment.GetEnvironmentVariable("CONTAINER_APP_REPLICA_NAME"),
            revision = Environment.GetEnvironmentVariable("CONTAINER_APP_REVISION")
        },
        sekiban = new
        {
            actorIdPrefix = actorIdPrefix,
            consumerGroup = consumerGroup,
            pubsubEndpoint = "/internal/pubsub/events"
        },
        dapr = new
        {
            httpPort = Environment.GetEnvironmentVariable("DAPR_HTTP_PORT"),
            grpcPort = Environment.GetEnvironmentVariable("DAPR_GRPC_PORT"),
            appId = Environment.GetEnvironmentVariable("APP_ID")
        }
    };
    
    return Results.Ok(health);
})
.WithName("DetailedHealthCheck")
.WithSummary("Detailed health check for ACA scaling")
.WithDescription("Returns detailed health status including instance and configuration information")
.WithTags("Health");
=======
// Test endpoint to verify multi-projector pub/sub flow
app.MapPost("/api/test/pubsub-flow", async ([FromServices] ISekibanExecutor executor, [FromServices] ILogger<Program> testLogger) =>
{
    testLogger.LogInformation("=== Testing Pub/Sub Flow ===");
    
    // Create a test user - this should trigger pub/sub
    var userId = Guid.NewGuid();
    var createCommand = new CreateUser(userId, "PubSub Test User", $"pubsub-{userId}@test.com");
    
    testLogger.LogInformation("Creating user with ID: {UserId}", userId);
    var result = await executor.CommandAsync(createCommand);
    
    if (!result.IsSuccess)
    {
        return Results.BadRequest(new { error = result.GetException().Message });
    }
    
    testLogger.LogInformation("User created successfully. Version: {Version}", result.GetValue().Version);
    
    // Wait a bit for pub/sub to propagate
    await Task.Delay(1000);
    
    // Try to query using the multi-projector
    testLogger.LogInformation("Querying user list to verify multi-projection...");
    var query = new UserListQuery("", "");
    var queryResult = await executor.QueryAsync(query);
    
    if (!queryResult.IsSuccess)
    {
        return Results.Ok(new 
        { 
            userCreated = true,
            version = result.GetValue().Version,
            projectionAvailable = false,
            error = queryResult.GetException().Message
        });
    }
    
    var users = queryResult.GetValue().Items.ToList();
    var foundUser = users.FirstOrDefault(u => u.UserId == userId);
    
    return Results.Ok(new 
    { 
        userCreated = true,
        version = result.GetValue().Version,
        projectionAvailable = foundUser != null,
        totalUsers = users.Count,
        testUserId = userId,
        foundInProjection = foundUser != null ? new { foundUser.UserId, foundUser.Name, foundUser.Email } : null,
        message = foundUser != null 
            ? "✅ Pub/Sub working! User found in multi-projection." 
            : "⚠️ User created but not yet in multi-projection. Pub/Sub might not be working."
    });
})
.WithName("TestPubSubFlow")
.WithSummary("Test pub/sub event flow")
.WithDescription("Creates a user and verifies it appears in multi-projections via pub/sub")
.WithTags("Debug");
>>>>>>> ecf9e820

// Map default endpoints for Aspire integration
app.MapDefaultEndpoints();

// Note: app.MapSubscribeHandler() already maps the /dapr/subscribe endpoint
// The EventPubSubController from Sekiban.Pure.Dapr should provide the subscriptions

// Log all registered endpoints
var endpointDataSource = app.Services.GetRequiredService<EndpointDataSource>();
logger.LogInformation("=== Registered Endpoints ===");
foreach (var endpoint in endpointDataSource.Endpoints)
{
    if (endpoint is RouteEndpoint routeEndpoint)
    {
        logger.LogInformation("Route: {Pattern}, HTTP: {Methods}", 
            routeEndpoint.RoutePattern.RawText,
            routeEndpoint.Metadata.OfType<HttpMethodMetadata>().FirstOrDefault()?.HttpMethods ?? new[] { "ANY" });
    }
}

app.Run();

public record UpdateUserNameRequest(string NewName);
public record UpdateLocationRequest(string Location);<|MERGE_RESOLUTION|>--- conflicted
+++ resolved
@@ -592,7 +592,6 @@
 .WithDescription("Generates sample weather forecast data for testing")
 .WithTags("WeatherForecast");
 
-<<<<<<< HEAD
 // Health check endpoint for Dapr
 app.MapGet("/health", () => Results.Ok(new { status = "healthy", timestamp = DateTime.UtcNow }))
 .WithName("HealthCheck")
@@ -634,7 +633,7 @@
 .WithSummary("Detailed health check for ACA scaling")
 .WithDescription("Returns detailed health status including instance and configuration information")
 .WithTags("Health");
-=======
+
 // Test endpoint to verify multi-projector pub/sub flow
 app.MapPost("/api/test/pubsub-flow", async ([FromServices] ISekibanExecutor executor, [FromServices] ILogger<Program> testLogger) =>
 {
@@ -693,7 +692,6 @@
 .WithSummary("Test pub/sub event flow")
 .WithDescription("Creates a user and verifies it appears in multi-projections via pub/sub")
 .WithTags("Debug");
->>>>>>> ecf9e820
 
 // Map default endpoints for Aspire integration
 app.MapDefaultEndpoints();
