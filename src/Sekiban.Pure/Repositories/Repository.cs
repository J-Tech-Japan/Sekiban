using ResultBoxes;
using Sekiban.Pure.Aggregates;
using Sekiban.Pure.Documents;
using Sekiban.Pure.Events;
using Sekiban.Pure.Projectors;
using Sekiban.Pure.Query;
namespace Sekiban.Pure.Repositories;

public class Repository
{
    public static List<IEvent> Events { get; set; } = new();
    public Func<string, IEvent> Deserializer { get; set; } = s => throw new NotImplementedException();
    public Func<IEvent, string> Serializer { get; set; } = s => throw new NotImplementedException();
    public static ResultBox<Aggregate> Load<TAggregateProjector>(PartitionKeys partitionKeys)
        where TAggregateProjector : IAggregateProjector, new() => Load(partitionKeys, new TAggregateProjector());
    public static ResultBox<Aggregate> Load(PartitionKeys partitionKeys, IAggregateProjector projector) =>
        ResultBox
            .FromValue(
                Events.Where(e => e.PartitionKeys.Equals(partitionKeys)).OrderBy(e => e.SortableUniqueId).ToList())
            .Conveyor(events => Aggregate.EmptyFromPartitionKeys(partitionKeys).Project(events, projector));

    public static ResultBox<UnitValue> Save(List<IEvent> events) => ResultBox.Start.Do(() => Events.AddRange(events));

    public static ResultBox<MultiProjectionState<TMultiProjection>> LoadMultiProjection<TMultiProjection>(
        IMultiProjectionEventSelector eventSelector) where TMultiProjection : IMultiProjector<TMultiProjection> =>
        ResultBox
            .FromValue(Events.Where(eventSelector.GetEventSelector).OrderBy(e => e.SortableUniqueId).ToList())
            .Combine(events => TMultiProjection.GenerateInitialPayload().ToResultBox())
<<<<<<< HEAD
<<<<<<< Updated upstream
            .Remap((events, initialPayload) => events.Aggregate(initialPayload, initialPayload.Project));
=======
            .Conveyor(
                (events, initialPayload) => ResultBox
                    .FromValue(events)
                    .ReduceEach(new MultiProjectionState<TMultiProjection>(), (ev, state) => state.ApplyEvent(ev)));
>>>>>>> Stashed changes
=======
            .Conveyor(
                (events, initialPayload) => ResultBox
                    .FromValue(events)
                    .ReduceEach(
                        initialPayload,
                        (ev, payload) =>
                            payload
                                .Project(payload, ev)
                                .Match(success => success.ToResultBox(), ResultBox<TMultiProjection>.Error)));
>>>>>>> ea5a255e
}<|MERGE_RESOLUTION|>--- conflicted
+++ resolved
@@ -26,24 +26,5 @@
         ResultBox
             .FromValue(Events.Where(eventSelector.GetEventSelector).OrderBy(e => e.SortableUniqueId).ToList())
             .Combine(events => TMultiProjection.GenerateInitialPayload().ToResultBox())
-<<<<<<< HEAD
-<<<<<<< Updated upstream
             .Remap((events, initialPayload) => events.Aggregate(initialPayload, initialPayload.Project));
-=======
-            .Conveyor(
-                (events, initialPayload) => ResultBox
-                    .FromValue(events)
-                    .ReduceEach(new MultiProjectionState<TMultiProjection>(), (ev, state) => state.ApplyEvent(ev)));
->>>>>>> Stashed changes
-=======
-            .Conveyor(
-                (events, initialPayload) => ResultBox
-                    .FromValue(events)
-                    .ReduceEach(
-                        initialPayload,
-                        (ev, payload) =>
-                            payload
-                                .Project(payload, ev)
-                                .Match(success => success.ToResultBox(), ResultBox<TMultiProjection>.Error)));
->>>>>>> ea5a255e
 }