using LanguageExt.Common;
using Microsoft.Azure.Cosmos.Linq;
using Microsoft.Extensions.Caching.Memory;
using Microsoft.Extensions.DependencyInjection;
using Sekiban.Core.Aggregate;
using Sekiban.Core.Cache;
using Sekiban.Core.Documents;
using Sekiban.Core.Events;
using Sekiban.Core.Setting;
using Sekiban.Core.Shared;
namespace Sekiban.Infrastructure.Cosmos;

public class CosmosDbFactory(
    IMemoryCacheAccessor memoryCache,
    IServiceProvider serviceProvider,
    SekibanCosmosClientOptions options,
    SekibanCosmosDbOptions cosmosDbOptions) : ICosmosDbFactory
{
    public Func<Task<CosmosClient?>> SearchCosmosClientAsync { get; set; } = async () =>
    {
        await Task.CompletedTask;
        return null;
    };

    public async Task DeleteAllFromEventContainer(AggregateContainerGroup containerGroup)
    {
        await DeleteAllFromAggregateFromContainerIncludes(DocumentType.Event, containerGroup);
    }
    public async Task DeleteAllFromItemsContainer(AggregateContainerGroup containerGroup)
    {
        await DeleteAllFromAggregateFromContainerIncludes(DocumentType.Command, containerGroup);
    }

    public async Task<T> CosmosActionAsync<T>(
        DocumentType documentType,
        AggregateContainerGroup containerGroup,
        Func<Container, Task<T>> cosmosAction)
    {
        try
        {
            var result = await cosmosAction(await GetContainerAsync(documentType, containerGroup));
            return result;
        }
        catch
        {
            ResetMemoryCache(documentType, containerGroup);
            throw;
        }
    }

    public async Task CosmosActionAsync(DocumentType documentType, AggregateContainerGroup containerGroup, Func<Container, Task> cosmosAction)
    {
        try
        {
            await cosmosAction(await GetContainerAsync(documentType, containerGroup));
        }
        catch
        {
            // There may be a network error, so initialize the container.
            // This allows reconnection when recovered next time.
            ResetMemoryCache(documentType, containerGroup);
            throw;
        }
    }
    private SekibanAzureOption GetSekibanCosmosDbOption() => cosmosDbOptions.GetContextOption(serviceProvider);
    public string GetContainerId(DocumentType documentType, AggregateContainerGroup containerGroup)
    {
        var dbOption = GetSekibanCosmosDbOption();
        return (documentType, containerGroup) switch
        {
            (DocumentType.Event, AggregateContainerGroup.Default) => dbOption.CosmosEventsContainer,
            (DocumentType.Event, AggregateContainerGroup.Dissolvable) => dbOption.CosmosEventsContainerDissolvable,
            (_, AggregateContainerGroup.Default) => dbOption.CosmosItemsContainer,
            _ => dbOption.CosmosItemsContainerDissolvable
        };
    }
    private string SekibanContextIdentifier()
    {
        var sekibanContext = serviceProvider.GetService<ISekibanContext>();
        return sekibanContext?.SettingGroupIdentifier ?? SekibanContext.Default;
    }

    private bool GetSupportsHierarchicalPartitions()
    {
        var dbOption = GetSekibanCosmosDbOption();
        return !dbOption.LegacyPartitions;
    }

    private static string GetMemoryCacheContainerKey(
        DocumentType documentType,
        string databaseId,
        string containerId,
        string sekibanContextIdentifier) =>
        $"{(documentType == DocumentType.Event ? "event." : "")}cosmosdb.container.{databaseId}.{containerId}.{sekibanContextIdentifier}";

    private static string GetMemoryCacheClientKey(DocumentType documentType, string sekibanContextIdentifier) =>
        $"{(documentType == DocumentType.Event ? "event." : "")}cosmosdb.client.{sekibanContextIdentifier}";

    private static string GetMemoryCacheDatabaseKey(DocumentType documentType, string databaseId, string sekibanContextIdentifier) =>
        $"{(documentType == DocumentType.Event ? "event." : "")}cosmosdb.container.{databaseId}.{sekibanContextIdentifier}";

    private string GetUri()
    {
        var dbOption = GetSekibanCosmosDbOption();
        return dbOption.CosmosEndPointUrl ?? string.Empty;
    }

    private string GetSecurityKey()
    {
        var dbOption = GetSekibanCosmosDbOption();
        return dbOption.CosmosAuthorizationKey ?? string.Empty;
    }


    private Result<string> GetConnectionString()
    {
        var dbOption = GetSekibanCosmosDbOption();
        return string.IsNullOrWhiteSpace(dbOption.CosmosConnectionString)
            ? new Result<string>(new InvalidDataException(""))
            : (Result<string>)(dbOption.CosmosConnectionString ?? string.Empty);
    }
    public string GetDatabaseId()
    {
        var dbOption = GetSekibanCosmosDbOption();
        return dbOption.CosmosDatabase ?? string.Empty;
    }

    public Container? GetContainerFromCache(DocumentType documentType, AggregateContainerGroup containerGroup)
    {
        var databaseId = GetDatabaseId();
        var containerId = GetContainerId(documentType, containerGroup);
        return (Container?)memoryCache.Cache.Get(GetMemoryCacheContainerKey(documentType, databaseId, containerId, SekibanContextIdentifier()));

    }
    public void SetContainerToCache(DocumentType documentType, AggregateContainerGroup containerGroup, Container container)
    {
        var databaseId = GetDatabaseId();
        var containerId = GetContainerId(documentType, containerGroup);
        memoryCache.Cache.Set(
            GetMemoryCacheContainerKey(documentType, databaseId, containerId, SekibanContextIdentifier()),
            container,
            new MemoryCacheEntryOptions());
    }
    public async Task<Database> GetDatabaseAsync(DocumentType documentType, CosmosClient client)
    {
        var database = memoryCache.Cache.Get<Database?>(GetMemoryCacheDatabaseKey(documentType, GetDatabaseId(), SekibanContextIdentifier()));
        if (database is not null)
        {
            return database;
        }
        database = await client.CreateDatabaseIfNotExistsAsync(GetDatabaseId());
        memoryCache.Cache.Set(
            GetMemoryCacheDatabaseKey(documentType, GetDatabaseId(), SekibanContextIdentifier()),
            database,
            new MemoryCacheEntryOptions());
        return database;
    }
    public async Task<Container> GetContainerFromDatabaseAsync(DocumentType documentType, AggregateContainerGroup containerGroup, Database database)
    {
        var containerId = GetContainerId(documentType, containerGroup);
        var containerProperties = new ContainerProperties(containerId, GetPartitionKeyPaths(GetSupportsHierarchicalPartitions()));
        var container = await database.CreateContainerIfNotExistsAsync(containerProperties, 400);

        SetContainerToCache(documentType, containerGroup, container);
        return container;
    }

    public async Task<CosmosClient> GetCosmosClientAsync(DocumentType documentType)
    {
        await Task.CompletedTask;
        var client = memoryCache.Cache.Get<CosmosClient?>(GetMemoryCacheClientKey(documentType, SekibanContextIdentifier()));
        if (client is not null)
        {
            return client;
        }
        var clientOptions = options.ClientOptions;
        var connectionString = GetConnectionString();
        client = await SearchCosmosClientAsync() ??
            connectionString.Match(
                v => new CosmosClient(v, clientOptions),
                _ =>
                {
                    var uri = GetUri();
                    var securityKey = GetSecurityKey();
                    return new CosmosClient(uri, securityKey, clientOptions);
                });
        memoryCache.Cache.Set(GetMemoryCacheClientKey(documentType, SekibanContextIdentifier()), client, new MemoryCacheEntryOptions());
        return client;
    }

    public async Task<Container> GetContainerAsync(DocumentType documentType, AggregateContainerGroup containerGroup)
    {
        var container = GetContainerFromCache(documentType, containerGroup);
        if (container is not null)
        {
            return container;
        }
        var client = await GetCosmosClientAsync(documentType);

<<<<<<< HEAD
        var database = await GetDatabaseAsync(documentType, client);
        return await GetContainerFromDatabaseAsync(documentType, containerGroup, database);
=======
        var containerProperties = new ContainerProperties(containerId, CosmosDbFactory.GetPartitionKeyPaths(GetSupportsHierarchicalPartitions()));
        container = await database.CreateContainerIfNotExistsAsync(containerProperties, 400);
        memoryCache.Cache.Set(
            GetMemoryCacheContainerKey(documentType, databaseId, containerId, SekibanContextIdentifier()),
            container,
            new MemoryCacheEntryOptions());

        return container;
>>>>>>> 28905c43
    }

    public async Task DeleteAllFromAggregateFromContainerIncludes(
        DocumentType documentType,
        AggregateContainerGroup containerGroup = AggregateContainerGroup.Default)
    {
        await CosmosActionAsync<IEnumerable<IEvent>?>(
            documentType,
            containerGroup,
            async container =>
            {
                var query = container.GetItemLinqQueryable<IDocument>().Where(b => true);
                var feedIterator = container.GetItemQueryIterator<dynamic>(query.ToQueryDefinition());

                var deleteItemIds = new List<(Guid id, PartitionKey partitionKey)>();
                while (feedIterator.HasMoreResults)
                {
                    var response = await feedIterator.ReadNextAsync();
                    foreach (var item in response)
                    {
                        var id = SekibanJsonHelper.GetValue<Guid>(item, nameof(IDocument.Id));
                        var partitionKey = SekibanJsonHelper.GetValue<string>(item, nameof(IDocument.PartitionKey));
                        var rootPartitionKey = SekibanJsonHelper.GetValue<string>(item, nameof(IDocument.RootPartitionKey));
                        var aggregateType = SekibanJsonHelper.GetValue<string>(item, nameof(IDocument.AggregateType));
                        if (id is null || partitionKey is null)
                        {
                            continue;
                        }

                        deleteItemIds.Add((id, new PartitionKeyBuilder().Add(rootPartitionKey).Add(aggregateType).Add(partitionKey).Build()));
                    }
                }

                var concurrencyTasks = new List<Task>();
                foreach (var (id, partitionKey) in deleteItemIds)
                {
                    concurrencyTasks.Add(container.DeleteItemAsync<IDocument>(id.ToString(), partitionKey));
                }

                await Task.WhenAll(concurrencyTasks);
                return null;
            });
    }

    public void ResetMemoryCache(DocumentType documentType, AggregateContainerGroup containerGroup)
    {
        var containerId = GetContainerId(documentType, containerGroup);
        var databaseId = GetDatabaseId();
        // There may be a network error, so initialize the container.
        // This allows reconnection when recovered next time.
        memoryCache.Cache.Remove(GetMemoryCacheClientKey(documentType, SekibanContextIdentifier()));
        memoryCache.Cache.Remove(GetMemoryCacheDatabaseKey(documentType, databaseId, SekibanContextIdentifier()));
        memoryCache.Cache.Remove(GetMemoryCacheContainerKey(documentType, databaseId, containerId, SekibanContextIdentifier()));
    }

    private static IReadOnlyList<string> GetPartitionKeyPaths(bool supportsHierarchicalPartitions) =>
        supportsHierarchicalPartitions
            ? ["/RootPartitionKey", "/AggregateType", "/PartitionKey"]
            : ["/PartitionKey"];
}<|MERGE_RESOLUTION|>--- conflicted
+++ resolved
@@ -197,19 +197,8 @@
         }
         var client = await GetCosmosClientAsync(documentType);
 
-<<<<<<< HEAD
         var database = await GetDatabaseAsync(documentType, client);
         return await GetContainerFromDatabaseAsync(documentType, containerGroup, database);
-=======
-        var containerProperties = new ContainerProperties(containerId, CosmosDbFactory.GetPartitionKeyPaths(GetSupportsHierarchicalPartitions()));
-        container = await database.CreateContainerIfNotExistsAsync(containerProperties, 400);
-        memoryCache.Cache.Set(
-            GetMemoryCacheContainerKey(documentType, databaseId, containerId, SekibanContextIdentifier()),
-            container,
-            new MemoryCacheEntryOptions());
-
-        return container;
->>>>>>> 28905c43
     }
 
     public async Task DeleteAllFromAggregateFromContainerIncludes(
