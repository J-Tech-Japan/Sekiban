--- conflicted
+++ resolved
@@ -22,32 +22,7 @@
     public int AppliedSnapshotVersion => _basicInfo.AppliedSnapshotVersion;
     public int Version => _basicInfo.Version;
 
-<<<<<<< HEAD
     public abstract void ApplyEvent(IEvent ev);
-=======
-    public bool CanApplyEvent(IEvent ev)
-    {
-        return true;
-    }
-
-    public void ApplyEvent(IEvent ev)
-    {
-        var action = GetApplyEventAction(ev, ev.GetPayload());
-        if (action is null)
-        {
-            return;
-        }
-        if (ev.Id == LastEventId)
-        {
-            return;
-        }
-        action();
-        _basicInfo = _basicInfo with
-        {
-            LastEventId = ev.Id, LastSortableUniqueId = ev.SortableUniqueId, Version = Version + 1
-        };
-    }
->>>>>>> 1dbb7fc6
 
     public abstract string GetPayloadVersionIdentifier();
     public bool EventShouldBeApplied(IEvent ev)
@@ -55,7 +30,10 @@
         return ev.GetSortableUniqueId().LaterThanOrEqual(new SortableUniqueIdValue(LastSortableUniqueId));
     }
 
-    public bool CanApplyEvent(IEvent ev) => true;
+    public bool CanApplyEvent(IEvent ev)
+    {
+        return true;
+    }
 
     public static UAggregate Create<UAggregate>(Guid aggregateId) where UAggregate : AggregateCommon
     {
