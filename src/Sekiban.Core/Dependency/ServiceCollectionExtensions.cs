using Microsoft.AspNetCore.Http;
using Microsoft.Extensions.Configuration;
using Microsoft.Extensions.DependencyInjection;
using Sekiban.Core.Cache;
using Sekiban.Core.Command;
using Sekiban.Core.Command.UserInformation;
using Sekiban.Core.Documents;
using Sekiban.Core.PubSub;
using Sekiban.Core.Query.MultiProjections;
using Sekiban.Core.Query.MultiProjections.Projections;
using Sekiban.Core.Query.QueryModel;
using Sekiban.Core.Query.SingleProjections;
using Sekiban.Core.Query.SingleProjections.Projections;
using Sekiban.Core.Query.UpdateNotice;
using Sekiban.Core.Setting;
using Sekiban.Core.Shared;
using Sekiban.Core.Snapshot.BackgroundServices;
using ISingleProjection = Sekiban.Core.Query.SingleProjections.Projections.ISingleProjection;
namespace Sekiban.Core.Dependency;

/// <summary>
///     Extension methods for <see cref="IServiceCollection" />
/// </summary>
public static class ServiceCollectionExtensions
{
    public enum HttpContextType
    {
        Local = 1, Azure = 2
    }

    public enum MultiProjectionType
    {
        Simple = 1, MemoryCache = 2
    }

    public static IServiceCollection AddSekibanCore(
        this IServiceCollection services,
        ISekibanDateProducer? sekibanDateProducer = null,
        MultiProjectionType multiProjectionType = MultiProjectionType.MemoryCache,
        IConfiguration? configuration = null)
    {
        services.AddMemoryCache();
        services.AddTransient<IMemoryCacheAccessor, MemoryCacheAccessor>();
        services.AddTransient<EventPublisher>();

        services.AddTransient<ICommandExecutor, CommandExecutor>();
        services.AddTransient<IAggregateLoader, AggregateLoader>();
        services.AddTransient<IMultiProjectionService, MultiProjectionService>();
        switch (multiProjectionType)
        {
            case MultiProjectionType.Simple:
                services.AddTransient<IMultiProjection, SimpleMultiProjection>();
                break;
            case MultiProjectionType.MemoryCache:
                services.AddTransient<IMultiProjection, MemoryCacheMultiProjection>();
                break;
        }

        var sekibanDateProducer1 = sekibanDateProducer ?? new SekibanDateProducer();
        services.AddSingleton(sekibanDateProducer1);
        services.AddSingleton<IUpdateNotice>(new SekibanUpdateNoticeManager(sekibanDateProducer1));
        SekibanDateProducer.Register(sekibanDateProducer1);
        services.AddTransient<ISingleProjection, MemoryCacheSingleProjection>();
        services.AddTransient<ISingleProjectionFromInitial, SimpleSingleProjectionFromInitial>();
        services.AddSingleton(new InMemoryDocumentStore());
        services.AddTransient<IDocumentTemporaryWriter, InMemoryDocumentWriter>();
        services.AddTransient<IDocumentTemporaryRepository, InMemoryDocumentRepository>();
        services.AddTransient<IDocumentWriter, DocumentWriterSplitter>();
        services.AddTransient<IDocumentRepository, DocumentRepositorySplitter>();
        services.AddSingleton(new HybridStoreManager(true));
        services.AddScoped<ISekibanContext, SekibanContext>();
        services.AddTransient<IQueryExecutor, QueryExecutor>();
        services.AddTransient<QueryHandler>();
        if (configuration is not null)
        {
            services.AddSingleton<IMemoryCacheSettings>(new MemoryCacheSetting(configuration));
        }
        else
        {
            services.AddScoped<IMemoryCacheSettings, MemoryCacheSetting>();
        }
        services.AddTransient<ISingleProjectionCache, SingleProjectionCache>();
        services.AddTransient<IMultiProjectionCache, MultiProjectionCache>();
        services.AddTransient<ISnapshotDocumentCache, SnapshotDocumentCache>();

        services.AddTransient<IMultiProjectionSnapshotGenerator, MultiProjectionSnapshotGenerator>();
        services.AddTransient<IBlobAccessor, BlobAccessor>();
        services.AddSingleton(new SnapshotTakingBackgroundService());
        services.AddHostedService(
            serviceProvider =>
            {
                var snapshotTakingBackgroundService = serviceProvider.GetRequiredService<SnapshotTakingBackgroundService>();
                snapshotTakingBackgroundService.ServiceProvider = serviceProvider;
                return snapshotTakingBackgroundService;
            });
        services.AddTransient<SnapshotGenerator>();
<<<<<<< HEAD
        services.AddTransient<ISingleProjectionSnapshotAccessor, SingleProjectionSnapshotAccessor>();
=======
        services.AddSingleton<ICommandExecuteAwaiter>(new CommandExecuteAwaiter());
>>>>>>> 09918b15
        return services;
    }

    public static IServiceCollection AddSekibanCoreInMemory(
        this IServiceCollection services,
        ISekibanDateProducer? sekibanDateProducer = null)
    {
        services.AddMemoryCache();
        services.AddTransient<IMemoryCacheAccessor, MemoryCacheAccessor>();

        services.AddTransient<EventPublisher>();

        services.AddTransient<ICommandExecutor, CommandExecutor>();
        services.AddTransient<IAggregateLoader, AggregateLoader>();
        services.AddTransient<IMultiProjectionService, MultiProjectionService>();
        services.AddTransient<IMultiProjection, MemoryCacheMultiProjection>();
        services.AddTransient<ISingleProjection, SimpleProjectionWithSnapshot>();
        var sekibanDateProducer1 = sekibanDateProducer ?? new SekibanDateProducer();
        services.AddSingleton(sekibanDateProducer1);
        SekibanDateProducer.Register(sekibanDateProducer1);
        services.AddSingleton<IUpdateNotice>(new SekibanUpdateNoticeManager(sekibanDateProducer1));
        services.AddTransient<ISingleProjectionFromInitial, SimpleSingleProjectionFromInitial>();
        services.AddSingleton(new InMemoryDocumentStore());
        services.AddTransient<IDocumentWriter, InMemoryDocumentWriter>();
        services.AddTransient<IDocumentRepository, InMemoryDocumentRepository>();
        services.AddSingleton(new HybridStoreManager(true));
        services.AddScoped<ISekibanContext, SekibanContext>();

        services.AddTransient<IDocumentTemporaryRepository, InMemoryDocumentRepository>();
        services.AddTransient<IDocumentPersistentRepository, InMemoryDocumentRepository>();
        services.AddTransient<IDocumentTemporaryWriter, InMemoryDocumentWriter>();
        services.AddTransient<IDocumentPersistentWriter, InMemoryDocumentWriter>();
        services.AddTransient<IQueryExecutor, QueryExecutor>();
        services.AddTransient<QueryHandler>();
        services.AddScoped<IMemoryCacheSettings, MemoryCacheSetting>();
        services.AddTransient<ISingleProjectionCache, SingleProjectionCache>();
        services.AddTransient<IMultiProjectionCache, MultiProjectionCache>();
        services.AddTransient<ISnapshotDocumentCache, SnapshotDocumentCache>();

        services.AddTransient<IMultiProjectionSnapshotGenerator, MultiProjectionSnapshotGenerator>();
        services.AddTransient<IBlobAccessor, BlobAccessor>();
        services.AddSingleton(new SnapshotTakingBackgroundService());
        services.AddHostedService(
            serviceProvider =>
            {
                var snapshotTakingBackgroundService = serviceProvider.GetRequiredService<SnapshotTakingBackgroundService>();
                snapshotTakingBackgroundService.ServiceProvider = serviceProvider;
                return snapshotTakingBackgroundService;
            });
        services.AddTransient<SnapshotGenerator>();
<<<<<<< HEAD
        services.AddTransient<ISingleProjectionSnapshotAccessor, SingleProjectionSnapshotAccessor>();
=======
        services.AddSingleton<ICommandExecuteAwaiter>(new CommandExecuteAwaiter());
>>>>>>> 09918b15
        return services;
    }

    public static IServiceCollection AddSekibanCoreAggregateTest(
        this IServiceCollection services,
        ISekibanDateProducer? sekibanDateProducer = null)
    {
        services.AddMemoryCache();
        services.AddTransient<IMemoryCacheAccessor, MemoryCacheAccessor>();

        services.AddTransient<EventPublisher>();

        services.AddTransient<ICommandExecutor, CommandExecutor>();
        services.AddTransient<IAggregateLoader, AggregateLoader>();
        services.AddTransient<IMultiProjectionService, MultiProjectionService>();
        services.AddTransient<IMultiProjection, MemoryCacheMultiProjection>();
        services.AddTransient<ISingleProjection, SimpleProjectionWithSnapshot>();
        var sekibanDateProducer1 = sekibanDateProducer ?? new SekibanDateProducer();
        services.AddSingleton(sekibanDateProducer1);
        SekibanDateProducer.Register(sekibanDateProducer1);
        services.AddSingleton<IUpdateNotice>(new SekibanUpdateNoticeManager(sekibanDateProducer1));
        services.AddTransient<ISingleProjectionFromInitial, SimpleSingleProjectionFromInitial>();
        services.AddSingleton(new InMemoryDocumentStore());
        services.AddTransient<IDocumentWriter, InMemoryDocumentWriter>();
        services.AddTransient<IDocumentRepository, InMemoryDocumentRepository>();
        services.AddSingleton(new HybridStoreManager(true));
        services.AddScoped<ISekibanContext, SekibanContext>();

        services.AddTransient<IDocumentTemporaryRepository, InMemoryDocumentRepository>();
        services.AddTransient<IDocumentPersistentRepository, InMemoryDocumentRepository>();
        services.AddTransient<IDocumentTemporaryWriter, InMemoryDocumentWriter>();
        services.AddTransient<IDocumentPersistentWriter, InMemoryDocumentWriter>();
        services.AddTransient<IQueryExecutor, QueryExecutor>();
        services.AddTransient<QueryHandler>();
        services.AddScoped<IMemoryCacheSettings, MemoryCacheSetting>();
        services.AddTransient<ISingleProjectionCache, SingleProjectionCache>();
        services.AddTransient<IMultiProjectionCache, MultiProjectionCache>();
        services.AddTransient<ISnapshotDocumentCache, SnapshotDocumentCache>();

        services.AddTransient<IMultiProjectionSnapshotGenerator, MultiProjectionSnapshotGenerator>();
        services.AddTransient<IBlobAccessor, NothingBlobAccessor>();
        services.AddSingleton(new SnapshotTakingBackgroundService());
        services.AddHostedService(
            serviceProvider =>
            {
                var snapshotTakingBackgroundService = serviceProvider.GetRequiredService<SnapshotTakingBackgroundService>();
                snapshotTakingBackgroundService.ServiceProvider = serviceProvider;
                return snapshotTakingBackgroundService;
            });
        services.AddTransient<SnapshotGenerator>();
<<<<<<< HEAD
        services.AddTransient<ISingleProjectionSnapshotAccessor, SingleProjectionSnapshotAccessor>();
=======
        services.AddSingleton<ICommandExecuteAwaiter>(new CommandExecuteAwaiter());
>>>>>>> 09918b15
        return services;
    }

    public static IServiceCollection AddSekibanHTTPUser(
        this IServiceCollection services,
        HttpContextType contextType = HttpContextType.Local)
    {
        // ユーザー情報
        services.AddSingleton<IHttpContextAccessor, HttpContextAccessor>();
        switch (contextType)
        {
            case HttpContextType.Local:
                services.AddTransient<IUserInformationFactory, HttpContextUserInformationFactory>();
                break;
            case HttpContextType.Azure:
                services.AddTransient<IUserInformationFactory, AzureAdUserInformationFactory>();
                break;
        }

        return services;
    }

    public static IServiceCollection AddSekibanSettingsFromAppSettings(this IServiceCollection services)
    {
        // 設定はConfigurationから指定することもできる、設定オブジェクトをnewで生成することも可能
        services.AddTransient<IAggregateSettings, ConfigurationAggregateSettings>();
        return services;
    }

    public static IServiceCollection AddSekibanAppSettingsFromObject(
        this IServiceCollection services,
        AggregateSettings settings)
    {
        // 例
        // services.AddSingleton<IAggregateSettings>(
        //     new AggregateSettings
        //     {
        //         Helper = new AggregateSettingHelper(
        //             true,
        //             true,
        //             80,
        //             15,
        //             new List<AggregateSetting>
        //             {
        //                 new(nameof(Client), true, true),
        //                 new(nameof(ClientNameHistorySingleProjectionPayload), true, false, 111),
        //                 new(nameof(RecentActivity), true, true, 82, 10)
        //             })
        //     });
        services.AddSingleton<IAggregateSettings>(settings);
        return services;
    }
}<|MERGE_RESOLUTION|>--- conflicted
+++ resolved
@@ -94,11 +94,8 @@
                 return snapshotTakingBackgroundService;
             });
         services.AddTransient<SnapshotGenerator>();
-<<<<<<< HEAD
         services.AddTransient<ISingleProjectionSnapshotAccessor, SingleProjectionSnapshotAccessor>();
-=======
         services.AddSingleton<ICommandExecuteAwaiter>(new CommandExecuteAwaiter());
->>>>>>> 09918b15
         return services;
     }
 
@@ -149,11 +146,8 @@
                 return snapshotTakingBackgroundService;
             });
         services.AddTransient<SnapshotGenerator>();
-<<<<<<< HEAD
         services.AddTransient<ISingleProjectionSnapshotAccessor, SingleProjectionSnapshotAccessor>();
-=======
         services.AddSingleton<ICommandExecuteAwaiter>(new CommandExecuteAwaiter());
->>>>>>> 09918b15
         return services;
     }
 
@@ -204,11 +198,8 @@
                 return snapshotTakingBackgroundService;
             });
         services.AddTransient<SnapshotGenerator>();
-<<<<<<< HEAD
         services.AddTransient<ISingleProjectionSnapshotAccessor, SingleProjectionSnapshotAccessor>();
-=======
         services.AddSingleton<ICommandExecuteAwaiter>(new CommandExecuteAwaiter());
->>>>>>> 09918b15
         return services;
     }
 
