--- conflicted
+++ resolved
@@ -50,15 +50,6 @@
         LastSortableUniqueId = ev.SortableUniqueId;
         Version++;
     }
-
-<<<<<<< HEAD
-=======
-    public bool CanApplyEvent(IEvent ev)
-    {
-        return true;
-    }
-
->>>>>>> 1dbb7fc6
     public void ApplySnapshot(SingleProjectionState<TProjectionPayload> snapshot)
     {
         Version = snapshot.Version;
@@ -68,8 +59,10 @@
         Payload = snapshot.Payload;
     }
 
-<<<<<<< HEAD
-    public bool GetPayloadTypeIs<TAggregatePayloadExpect>() => Payload is TAggregatePayloadExpect;
+    public bool GetPayloadTypeIs<TAggregatePayloadExpect>()
+    {
+        return Payload is TAggregatePayloadExpect;
+    }
     public bool GetPayloadTypeIs(Type expect)
     {
         if (!expect.IsAggregatePayloadType()) { return false; }
@@ -77,14 +70,6 @@
         var genericMethod = method?.MakeGenericMethod(expect);
         return (bool?)genericMethod?.Invoke(this, null) ?? false;
     }
-    public SingleProjectionState<TProjectionPayload> ToState() => new(
-        Payload,
-        AggregateId,
-        LastEventId,
-        LastSortableUniqueId,
-        AppliedSnapshotVersion,
-        Version);
-=======
     public SingleProjectionState<TProjectionPayload> ToState()
     {
         return new(
@@ -95,7 +80,6 @@
             AppliedSnapshotVersion,
             Version);
     }
->>>>>>> 1dbb7fc6
 
     public Type GetPayloadType()
     {
@@ -104,21 +88,19 @@
 
     public SingleProjection<TProjectionPayload> CreateInitialAggregate(Guid aggregateId)
     {
-        return new()
+        return new SingleProjection<TProjectionPayload>
             { AggregateId = aggregateId };
     }
 
-<<<<<<< HEAD
-    public Type GetOriginalAggregatePayloadType() =>
-        typeof(TProjectionPayload).GetOriginalTypeFromSingleProjectionPayload().GetBaseAggregatePayloadTypeFromAggregate();
-
-    public bool CanApplyEvent(IEvent ev) => true;
-=======
     public Type GetOriginalAggregatePayloadType()
     {
-        return typeof(TProjectionPayload).GetOriginalTypeFromSingleProjectionPayload();
+        return typeof(TProjectionPayload).GetOriginalTypeFromSingleProjectionPayload().GetBaseAggregatePayloadTypeFromAggregate();
     }
->>>>>>> 1dbb7fc6
+    public bool CanApplyEvent(IEvent ev)
+    {
+        return true;
+    }
+
 
     public bool GetIsDeleted()
     {
