--- conflicted
+++ resolved
@@ -66,10 +66,6 @@
 
     public static T? GetValue<T>(string? jsonString, string propertyName)
     {
-<<<<<<< HEAD
-        var jsonString = Serialize(jsonObj);
-        return JsonNode.Parse(jsonString, new JsonNodeOptions { PropertyNameCaseInsensitive = true })?[propertyName]?.GetValue<T>();
-=======
         if (jsonString is null)
             return default;
 
@@ -83,6 +79,5 @@
             return default;
 
         return node.GetValue<T>();
->>>>>>> b46b5498
     }
 }