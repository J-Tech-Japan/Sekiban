using FeatureCheck.Domain.Aggregates.Clients;
using FeatureCheck.Domain.Aggregates.LoyaltyPoints.Consts;
using FeatureCheck.Domain.Aggregates.LoyaltyPoints.Events;
using Sekiban.Core.Aggregate;
using Sekiban.Core.Command;
using Sekiban.Core.Events;
using Sekiban.Core.Query.SingleProjections;
using Sekiban.Core.Shared;
namespace FeatureCheck.Domain.Aggregates.LoyaltyPoints.Commands;

public record CreateLoyaltyPointAndAddPoint(Guid ClientId, int AddingPoint) : ICommand<LoyaltyPoint>
{
    public CreateLoyaltyPointAndAddPoint() : this(Guid.Empty, 0)
    {
    }

    public Guid GetAggregateId() => ClientId;

    public class Handler : ICommandHandler<LoyaltyPoint, CreateLoyaltyPointAndAddPoint>
    {
        private readonly ISekibanDateProducer _dateProducer;
        private readonly IAggregateLoader aggregateLoader;

        public Handler(IAggregateLoader aggregateLoader, ISekibanDateProducer dateProducer)
        {
            this.aggregateLoader = aggregateLoader;
            _dateProducer = dateProducer;
        }

        public async IAsyncEnumerable<IEventPayload<LoyaltyPoint>> HandleCommandAsync(
            Func<AggregateState<LoyaltyPoint>> getAggregateState,
            CreateLoyaltyPointAndAddPoint command)
        {
            yield return new LoyaltyPointCreated(0);
            getAggregateState(); // to reproduce the issue;
<<<<<<< HEAD
            yield return new LoyaltyPointAdded(
                _dateProducer.UtcNow,
                LoyaltyPointReceiveTypeKeys.InitialGift,
                command.AddingPoint,
                string.Empty);
=======
            yield return new LoyaltyPointAdded(_dateProducer.UtcNow, LoyaltyPointReceiveTypeKeys.InitialGift,
                command.AddingPoint, "Initial User Gift");
            // initial gift for gmail user.
            var client = await aggregateLoader.AsDefaultStateAsync<Client>(getAggregateState().AggregateId);
            if (client != null && client.Payload.ClientEmail.ToLower().EndsWith("@gmail.com"))
            {
                yield return new LoyaltyPointAdded(_dateProducer.UtcNow, LoyaltyPointReceiveTypeKeys.InitialGmailUserGift,
                    command.AddingPoint, "Gmail users gift");

            }
>>>>>>> 86d73dd6
        }
    }
}<|MERGE_RESOLUTION|>--- conflicted
+++ resolved
@@ -33,13 +33,6 @@
         {
             yield return new LoyaltyPointCreated(0);
             getAggregateState(); // to reproduce the issue;
-<<<<<<< HEAD
-            yield return new LoyaltyPointAdded(
-                _dateProducer.UtcNow,
-                LoyaltyPointReceiveTypeKeys.InitialGift,
-                command.AddingPoint,
-                string.Empty);
-=======
             yield return new LoyaltyPointAdded(_dateProducer.UtcNow, LoyaltyPointReceiveTypeKeys.InitialGift,
                 command.AddingPoint, "Initial User Gift");
             // initial gift for gmail user.
@@ -50,7 +43,6 @@
                     command.AddingPoint, "Gmail users gift");
 
             }
->>>>>>> 86d73dd6
         }
     }
 }