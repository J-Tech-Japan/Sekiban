--- conflicted
+++ resolved
@@ -1,21 +1,18 @@
 import { AbstractActor, ActorId, DaprClient } from '@dapr/dapr';
-<<<<<<< HEAD
-import type { IEventStore, EventDocument } from '@sekiban/core';
-import { EventRetrievalInfo, SortableIdCondition, SortableUniqueId, OptionalValue, IEvent, ISortableIdCondition } from '@sekiban/core';
-=======
 // @ts-ignore - These are exported from core
 import type { IEventStore } from '@sekiban/core';
 // @ts-ignore - These are exported from core  
-import { 
-  EventDocument,
-  EventRetrievalInfo, 
-  SinceSortableIdCondition,
-  SortableIdConditionNone,
+import type { 
+  IEvent
+} from '@sekiban/core';
+// @ts-ignore
+import {
+  EventRetrievalInfo,
+  SortableIdCondition,
+  AggregateGroupStream,
   OptionalValue,
   SortableUniqueId
 } from '@sekiban/core';
-import { getDaprCradle } from '../container/index.js';
->>>>>>> 2b50071a
 import type {
   IMultiProjectorActor,
   SerializableQuery,
@@ -28,10 +25,10 @@
   SerializableEventDocument
 } from './interfaces';
 import { getDaprCradle } from '../container/index.js';
-import { ungzip } from 'node:zlib';
+import { gunzip } from 'node:zlib';
 import { promisify } from 'node:util';
 
-const ungzipAsync = promisify(ungzip);
+const ungzipAsync = promisify(gunzip);
 
 /**
  * Handles cross-aggregate projections and queries over multiple aggregates
@@ -65,29 +62,35 @@
   private readonly PROJECTION_STATE_KEY = "projectionState";
   private readonly PROCESSED_EVENTS_KEY = "processedEvents";
   
-<<<<<<< HEAD
+  // Dependencies
   private eventStore: IEventStore;
-  private projectorType: string;
-  
-  constructor(
-    daprClient: DaprClient,
-    id: ActorId
-  ) {
+  private actorIdString: string = '';
+  private projectorType: string = 'unknown';
+  
+  constructor(daprClient: DaprClient, id: ActorId) {
     super(daprClient, id);
     
-    // Get dependencies from container
     try {
+      console.log('[MultiProjectorActor] Constructor called');
+      
+      // Extract actor ID string
+      this.actorIdString = (id as any).id || String(id);
+      
+      // Get dependencies from Awilix container
       const cradle = getDaprCradle();
+      
+      // Get eventStore from container
       this.eventStore = cradle.eventStore;
       
       // Extract projector type from actor ID
-      const actorIdStr = id.toString();
-      const parts = actorIdStr.split('-');
-      this.projectorType = parts.length > 1 ? parts[1] : 'unknown';
-      
-      console.log(`[MultiProjectorActor] Created for ${actorIdStr}, projectorType: ${this.projectorType}`);
+      // Format: aggregatelistprojector-{projectorname}
+      const idParts = this.actorIdString.split('-');
+      this.projectorType = idParts.length > 1 ? idParts[1] : 'unknown';
+      
+      console.log('[MultiProjectorActor] Dependencies injected, eventStore:', !!this.eventStore);
+      console.log('[MultiProjectorActor] Projector type:', this.projectorType);
     } catch (error) {
-      console.error('[MultiProjectorActor] Failed to get dependencies from container:', error);
+      console.error('[MultiProjectorActor] Constructor error:', error);
       // Create a dummy event store that returns empty results
       this.eventStore = {
         getEvents: async () => ({ isOk: () => true, isErr: () => false, value: [], error: null } as any),
@@ -96,37 +99,6 @@
         close: async () => ({ isOk: () => true, isErr: () => false, value: undefined, error: null } as any)
       } as any;
       this.projectorType = 'unknown';
-=======
-  // Dependencies
-  private eventStore: IEventStore;
-  private actorIdString: string;
-  private projectorType: string;
-  
-  constructor(daprClient: DaprClient, id: ActorId) {
-    try {
-      super(daprClient, id);
-      console.log('[MultiProjectorActor] Constructor called');
-      
-      // Extract actor ID string
-      this.actorIdString = (id as any).id || String(id);
-      
-      // Get dependencies from Awilix container (same pattern as other actors)
-      const cradle = getDaprCradle();
-      
-      // Get eventStore from container
-      this.eventStore = cradle.eventStore;
-      
-      // Extract projector type from actor ID or use default
-      // Actor ID format could be: "projectorType:other_info" or just the projector type
-      const idParts = this.actorIdString.split(':');
-      this.projectorType = idParts[0] || 'DefaultProjector';
-      
-      console.log('[MultiProjectorActor] Dependencies injected, eventStore:', !!this.eventStore);
-      console.log('[MultiProjectorActor] Projector type:', this.projectorType);
-    } catch (error) {
-      console.error('[MultiProjectorActor] Constructor error:', error);
-      throw error;
->>>>>>> 2b50071a
     }
   }
   
@@ -138,40 +110,49 @@
     console.log('[MultiProjectorActor] Projector type:', this.projectorType);
     
     try {
-<<<<<<< HEAD
-      // Register reminders - AbstractActor provides registerReminder method
-      await this.registerReminder(
+      // Register reminders - AbstractActor provides registerActorReminder method
+      await this.registerActorReminder(
         this.SNAPSHOT_REMINDER,
-        Buffer.from(""),
-        "PT5M",  // 5 minutes
-        "PT5M"
-      );
-      
-      await this.registerReminder(
+        {
+          dueTime: "5m",
+          period: "5m",
+          ttl: undefined
+        }
+      );
+      
+      await this.registerActorReminder(
         this.EVENT_CHECK_REMINDER,
-        Buffer.from(""),
-        "PT1S",  // 1 second
-        "PT1S"
+        {
+          dueTime: "1s", 
+          period: "1s",
+          ttl: undefined
+        }
       );
       
       console.log(`[MultiProjectorActor] Registered reminders for ${this.projectorType}`);
     } catch (error) {
       // Fall back to timers if reminders fail
       console.warn('[MultiProjectorActor] Failed to register reminders, falling back to timers:', error);
-=======
-      // Load initial state
-      await this.loadStateAsync();
-      
-      // Set up timers for periodic processing (like AggregateEventHandlerActor pattern)
-      // Note: Dapr doesn't allow complex operations during onActivate, so we keep it simple
-      console.log('[MultiProjectorActor] Actor activated successfully');
-      
-      // TODO: Register reminders when the method is available
-      // For now, use simple timers that will be set up on first method call
-    } catch (error) {
-      console.error('[MultiProjectorActor] Error during activation:', error);
-      throw error;
-    }
+      
+      this.snapshotTimer = setInterval(
+        () => this.handleSnapshotReminder(),
+        this.SNAPSHOT_INTERVAL_MS
+      );
+      
+      this.eventCheckTimer = setInterval(
+        () => this.handleEventCheckReminder(),
+        this.EVENT_CHECK_INTERVAL_MS
+      );
+    }
+    
+    // Load initial state
+    await this.loadStateAsync();
+    
+    // Catch up from event store (following C# MultiProjectorGrain pattern)
+    console.log('[MultiProjectorActor] Catching up from event store...');
+    await this.catchUpFromStoreAsync();
+    
+    console.log('[MultiProjectorActor] Actor activated successfully');
   }
   
   /**
@@ -203,54 +184,6 @@
   }
   
   /**
-   * Ensure timers are set up (called on first method invocation, like AggregateEventHandlerActor pattern)
-   */
-  private async ensureTimersSetup(): Promise<void> {
-    if (!this.snapshotTimer && !this.eventCheckTimer) {
-      console.log('[MultiProjectorActor] Setting up timers on first method call');
->>>>>>> 2b50071a
-      
-      this.snapshotTimer = setInterval(
-        () => this.handleSnapshotReminder(),
-        this.SNAPSHOT_INTERVAL_MS
-      );
-      
-      this.eventCheckTimer = setInterval(
-        () => this.handleEventCheckReminder(),
-        this.EVENT_CHECK_INTERVAL_MS
-      );
-    }
-<<<<<<< HEAD
-    
-    // Load initial state
-    await this.loadStateAsync();
-    
-    // Catch up from event store (following C# MultiProjectorGrain pattern)
-    console.log('[MultiProjectorActor] Catching up from event store...');
-    await this.catchUpFromStoreAsync();
-  }
-  
-  /**
-   * Actor deactivation - clean up
-   */
-  async onDeactivate(): Promise<void> {
-    // Clean up timers
-    if (this.snapshotTimer) {
-      clearInterval(this.snapshotTimer);
-    }
-    if (this.eventCheckTimer) {
-      clearInterval(this.eventCheckTimer);
-    }
-    
-    // Save final state
-    if (this.safeState) {
-      await this.persistStateAsync(this.safeState);
-    }
-=======
->>>>>>> 2b50071a
-  }
-
-  /**
    * Execute single-item query
    */
   async queryAsync(query: SerializableQuery): Promise<QueryResponse> {
@@ -258,9 +191,6 @@
     console.log('[MultiProjectorActor] Query type:', query.queryType);
     
     try {
-      // Ensure timers are set up on first method call
-      await this.ensureTimersSetup();
-      
       await this.flushBuffer();
       
       // Use safe state for queries
@@ -341,9 +271,6 @@
     console.log('[MultiProjectorActor] List query type:', query.queryType);
     
     try {
-      // Ensure timers are set up on first method call
-      await this.ensureTimersSetup();
-      
       await this.flushBuffer();
       
       // Use safe state for queries
@@ -393,9 +320,6 @@
   async isSortableUniqueIdReceived(sortableUniqueId: string): Promise<boolean> {
     console.log('[MultiProjectorActor] isSortableUniqueIdReceived called for:', sortableUniqueId);
     
-    // Ensure timers are set up on first method call
-    await this.ensureTimersSetup();
-    
     // Check buffer
     if (this.eventBuffer.some(e => e.event.sortableUniqueId === sortableUniqueId)) {
       return true;
@@ -424,7 +348,6 @@
     this.unsafeState = undefined;
     
     // Load all events from store
-<<<<<<< HEAD
     const retrievalInfo = new EventRetrievalInfo(
       OptionalValue.empty<string>(),
       OptionalValue.empty<any>(),
@@ -440,12 +363,6 @@
     }
     
     const events = eventsResult.value;
-=======
-    // Load all events - create a retrieval info without specific filters
-    const eventRetrievalInfo = EventRetrievalInfo.all();
-    const eventsResult = await this.eventStore.getEvents(eventRetrievalInfo);
-    const events = eventsResult.isOk() ? eventsResult.value : [];
->>>>>>> 2b50071a
     
     // Build new state
     const newState = this.createEmptyState();
@@ -469,13 +386,8 @@
         newState.projections,
         serializedEvent
       );
-<<<<<<< HEAD
       newState.lastProcessedEventId = event.id.value;
       newState.lastProcessedTimestamp = event.createdAt.toISOString();
-=======
-      newState.lastProcessedEventId = event.sortableUniqueId;
-      newState.lastProcessedTimestamp = event.timestamp.toISOString();
->>>>>>> 2b50071a
       newState.version++;
     }
     
@@ -491,9 +403,6 @@
    */
   async handlePublishedEvent(envelope: DaprEventEnvelope): Promise<void> {
     console.log('[MultiProjectorActor] handlePublishedEvent called for event:', envelope.event.sortableUniqueId);
-    
-    // Ensure timers are set up on first method call
-    await this.ensureTimersSetup();
     
     // Check if already processed
     if (await this.isSortableUniqueIdReceived(envelope.event.sortableUniqueId)) {
@@ -520,12 +429,16 @@
   /**
    * Reminder handling - Dapr expects this method name
    */
-  async receiveReminder(
-    reminderName: string,
-    state: Buffer,
-    dueTime: string,
-    period: string
-  ): Promise<void> {
+  async receiveReminder(data: string): Promise<void> {
+    // Parse the reminder data to get the name
+    let reminderName = data;
+    try {
+      const parsed = JSON.parse(data);
+      reminderName = parsed.name || data;
+    } catch {
+      // Use data as-is if not JSON
+    }
+    
     switch (reminderName) {
       case this.SNAPSHOT_REMINDER:
         await this.handleSnapshotReminder();
@@ -539,13 +452,8 @@
   /**
    * Alias for backward compatibility
    */
-  async receiveReminderAsync(
-    reminderName: string,
-    state: Buffer,
-    dueTime: string,
-    period: string
-  ): Promise<void> {
-    return this.receiveReminder(reminderName, state, dueTime, period);
+  async receiveReminderAsync(data: string): Promise<void> {
+    return this.receiveReminder(data);
   }
   
   /**
@@ -629,9 +537,8 @@
     const lastProcessedId = this.safeState?.lastProcessedEventId || '';
     
     try {
-<<<<<<< HEAD
       // Create retrieval info to get all events after the last processed one
-      let sortableIdCondition: ISortableIdCondition;
+      let sortableIdCondition: any;
       
       if (lastProcessedId) {
         const lastIdResult = SortableUniqueId.fromString(lastProcessedId);
@@ -652,20 +559,6 @@
         sortableIdCondition,
         OptionalValue.fromValue(1000) // Batch size
       );
-=======
-      // Load events after last processed
-      const eventRetrievalInfo = EventRetrievalInfo.all();
-      const newEventsResult = await this.eventStore.getEvents(eventRetrievalInfo);
-      let newEvents = newEventsResult.isOk() ? newEventsResult.value : [];
-      
-      // Filter events after lastProcessedId
-      if (lastProcessedId) {
-        const lastProcessedSortableId = SortableUniqueId.fromString(lastProcessedId);
-        newEvents = newEvents.filter((event: any) => 
-          SortableUniqueId.compare(event.sortableUniqueId, lastProcessedSortableId) > 0
-        );
-      }
->>>>>>> 2b50071a
       
       // Load events using the proper interface
       const eventsResult = await this.eventStore.getEvents(retrievalInfo);
@@ -750,7 +643,7 @@
     
     if (hasState && state) {
       this.safeState = state as MultiProjectionState;
-      this.unsafeState = { ...(state as MultiProjectionState) };
+      this.unsafeState = { ...state } as MultiProjectionState;
     }
   }
   
@@ -819,7 +712,7 @@
       
       // Extract the projector name from the actor ID
       // Format: aggregatelistprojector-{projectorname}
-      const actorIdStr = this.id.toString();
+      const actorIdStr = this.actorIdString;
       const parts = actorIdStr.split('-');
       let projectorName = parts.length > 1 ? parts[1] : '';
       
@@ -872,25 +765,25 @@
       
       // Check if this projector can handle this event type
       // SerializableEventDocument uses PayloadTypeName for event type
-      const eventType = event.PayloadTypeName;
+      const eventType = event.PayloadTypeName || event.eventType;
       if (projectorInstance.canHandle && !projectorInstance.canHandle(eventType)) {
         // This projector doesn't handle this event type
         return projections;
       }
       
       // Get or create the projection for this aggregate
-      const aggregateId = event.AggregateId;
+      const aggregateId = event.AggregateId || event.aggregateId;
       let currentProjection = projections[aggregateId];
       
       // If no projection exists, create initial state
       if (!currentProjection) {
         // Reconstruct partition keys from SerializableEventDocument
         const partitionKeys = {
-          aggregateId: event.AggregateId,
-          group: event.AggregateGroup || projectorName,
+          aggregateId: event.AggregateId || event.aggregateId,
+          group: event.AggregateGroup || event.aggregateType || projectorName,
           rootPartitionKey: event.RootPartitionKey || 'default',
           partitionKey: event.PartitionKey || '',
-          toString: () => event.PartitionKey || `${event.AggregateGroup}-${event.AggregateId}`
+          toString: () => event.PartitionKey || `${event.AggregateGroup || projectorName}-${aggregateId}`
         };
         
         const initialAggregate = projectorInstance.getInitialState(partitionKeys);
@@ -898,7 +791,7 @@
       }
       
       // Convert SerializableEventDocument to IEvent format
-      const sortableIdResult = SortableUniqueId.fromString(event.SortableUniqueId);
+      const sortableIdResult = SortableUniqueId.fromString(event.SortableUniqueId || event.sortableUniqueId || event.id);
       const sortableId = sortableIdResult.isOk() ? sortableIdResult.value : SortableUniqueId.create();
       
       // Decompress payload if needed
@@ -921,42 +814,42 @@
           }
         } else {
           // Fallback if not compressed
-          payload = {};
+          payload = event.payload || {};
         }
       } catch (error) {
         console.error('[MultiProjectorActor] Error decompressing payload:', error);
-        payload = {};
+        payload = event.payload || {};
       }
       
       // Reconstruct partition keys
       const partitionKeys = {
-        aggregateId: event.AggregateId,
-        group: event.AggregateGroup || projectorName,
+        aggregateId: aggregateId,
+        group: event.AggregateGroup || event.aggregateType || projectorName,
         rootPartitionKey: event.RootPartitionKey || 'default',
         partitionKey: event.PartitionKey || '',
-        toString: () => event.PartitionKey || `${event.AggregateGroup}-${event.AggregateId}`
+        toString: () => event.PartitionKey || `${event.AggregateGroup || projectorName}-${aggregateId}`
       };
       
       const iEvent: IEvent = {
         id: sortableId,
-        aggregateType: event.AggregateGroup || 'unknown',
-        aggregateId: event.AggregateId,
-        eventType: event.PayloadTypeName,  // PayloadTypeName is the event type!
+        aggregateType: event.AggregateGroup || event.aggregateType || 'unknown',
+        aggregateId: aggregateId,
+        eventType: eventType,  // PayloadTypeName is the event type!
         payload: payload,
-        version: event.Version,
+        version: event.Version || event.version || 1,
         partitionKeys: partitionKeys,
         sortableUniqueId: sortableId,
-        timestamp: new Date(event.TimeStamp),
+        timestamp: new Date(event.TimeStamp || event.createdAt),
         metadata: {
-          causationId: event.CausationId,
-          correlationId: event.CorrelationId,
-          userId: event.ExecutedUser,
-          executedUser: event.ExecutedUser,
-          timestamp: new Date(event.TimeStamp)
+          causationId: event.CausationId || event.metadata?.causationId || '',
+          correlationId: event.CorrelationId || event.metadata?.correlationId || '',
+          userId: event.ExecutedUser || event.metadata?.userId || '',
+          executedUser: event.ExecutedUser || event.metadata?.executedUser || '',
+          timestamp: new Date(event.TimeStamp || event.createdAt)
         },
         // Additional fields for IEvent interface
-        partitionKey: event.PartitionKey,
-        aggregateGroup: event.AggregateGroup,
+        partitionKey: event.PartitionKey || '',
+        aggregateGroup: event.AggregateGroup || event.aggregateType || '',
         eventData: payload
       };
       
@@ -983,7 +876,7 @@
           aggregateType: newProjection.aggregateType,
           version: newProjection.version,
           lastEventId: event.id,
-          lastSortableUniqueId: event.sortableUniqueId,
+          lastSortableUniqueId: event.sortableUniqueId || event.id,
           payload: newProjection.payload,
           partitionKeys: newProjection.partitionKeys,
           createdAt: currentProjection.createdAt || new Date().toISOString(),
@@ -1040,7 +933,7 @@
       payloadTypeName: eventData?.PayloadTypeName,
       aggregateGroup: eventData?.AggregateGroup,
       aggregateId: eventData?.AggregateId,
-      actorId: this.id.toString()
+      actorId: this.actorIdString
     });
     
     try {
@@ -1059,30 +952,40 @@
         const payloadJson = JSON.stringify(payload);
         const payloadBase64 = Buffer.from(payloadJson).toString('base64');
         
+        const id = eventData.id || SortableUniqueId.create().value;
+        const sortableUniqueId = eventData.sortableUniqueId || eventData.id || SortableUniqueId.create().value;
+        
         serializedEvent = {
-          Id: eventData.id || SortableUniqueId.create().value,
-          SortableUniqueId: eventData.sortableUniqueId || eventData.id || SortableUniqueId.create().value,
+          // Lowercase fields for internal use
+          id,
+          sortableUniqueId,
+          payload: payload,
+          eventType: eventData.eventType || eventData.type || 'UnknownEvent',
+          aggregateId: eventData.aggregateId || '',
+          partitionKeys: eventData.partitionKeys || {
+            aggregateId: eventData.aggregateId || '',
+            group: eventData.aggregateType || eventData.aggregateGroup || 'default',
+            rootPartitionKey: eventData.partitionKeys?.rootPartitionKey || 'default'
+          },
+          version: eventData.version || 1,
+          createdAt: eventData.createdAt || eventData.timestamp || new Date().toISOString(),
+          metadata: eventData.metadata || {},
+          aggregateType: eventData.aggregateType || eventData.aggregateGroup || 'default',
+          
+          // Uppercase fields for C# compatibility
+          Id: id,
+          SortableUniqueId: sortableUniqueId,
           Version: eventData.version || 1,
-          
-          // Partition keys
           AggregateId: eventData.aggregateId || '',
           AggregateGroup: eventData.aggregateType || eventData.aggregateGroup || 'default',
           RootPartitionKey: eventData.partitionKeys?.rootPartitionKey || 'default',
-          
-          // Event info
           PayloadTypeName: eventData.eventType || eventData.type || 'UnknownEvent',
           TimeStamp: eventData.createdAt || eventData.timestamp || new Date().toISOString(),
           PartitionKey: eventData.partitionKey || '',
-          
-          // Metadata
           CausationId: eventData.metadata?.causationId || '',
           CorrelationId: eventData.metadata?.correlationId || '',
           ExecutedUser: eventData.metadata?.executedUser || eventData.metadata?.userId || '',
-          
-          // Payload (not compressed in legacy format)
           CompressedPayloadJson: payloadBase64,
-          
-          // Version
           PayloadAssemblyVersion: '0.0.0.0'
         };
       }
